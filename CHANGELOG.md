# Changelog

All notable changes to this project will be documented in this file.

The format is based on [Keep a Changelog](https://keepachangelog.com/en/1.0.0/)
and this project adheres to [Semantic Versioning](https://semver.org/spec/v2.0.0.html).

## [Unreleased]

### Added

<<<<<<< HEAD
- Module configuration string to log and version info
- clang-format definition, call `make clang-format` for formatting
- gstreamer resolution ranges now contain a step size
- GstTcamDeviceProvider, see documentation for usage.
- Filter for DFG/USB2pro. Device will no longer appear in device listings.

### Changed

- aravis API version is now 0.8.
  Please use external aravis installations.
- output directory for binaries/libraries to <build-dir>/bin and <build-dir>/lib
- logging now uses spdlog
- gstreamer buffers are now marked as "live"
- installation variables are now all defined in CmakeInstall.cmake

### Fixed

- tcambin included tcamautofocus even when camera offered internal auto-focus
- caps negotiations for unusual caps like 1920x300
- "device-lost" notifications could take over 3 minutes for aravis cameras.
  Should now appear within 5 seconds.
=======
- 'tegra' device type
- support for tcamtegrasrc
- PWL format support

### Changed

- Reworked examples to be more applicable to all cameras.
- property state description is now applied when going PAUSE->PLAYING
- Device lost handling for v4l2 cameras when waiting for images.
  Timeout now causes a warning. Device lost will not be triggered!
- examples now have a default gstreamer log level of WARNING
- tcambin writes a warning message to the GstBus when a version
  incompatability with tcamdutils is detected
- New project logo

### Fixed

- Using only the `type` property of tcambin/tcamsrc now works
- Added missing max resolution for DxK AFU420 cameras
>>>>>>> 4cb0639a

## [0.13.1] - 2021.02.05

### Changed

- tcambin applies state descriptions when changing to GST_STATE_PLAYING
- debian package name for master branch now contains commit count
- debian package name now contains distribution release to prevent
  confusion about installation problems due to dependencies

### Fixed

- tcam-capture display bug for bools
- tcambin caps negotiations for GRAY16_LE
- multiple memory leaks
- deadlock in tcammainsrc
- device lost no longer fires when using long exposure times
- tcam-ctrl did not correctly verify <serial>-<type> combos

## [0.13.0] - 2020-11-23

### Added

- firmware files
  dfk72uc02_140.euvc
  dmk72uc02_140.euvc
  dfk72uc02_af_146.euvc
  dmk72uc02_af_146.euvc
- tcam-uvc-extension-loader can now be built/installed without other libraries.
  Set cmake option TCAM_BUILD_UVC_EXTENSION_LOADER_ONLY to ON to activate.
- camera-ip-conf can now be built/installed without other libraries.
  Set cmake option TCAM_BUILD_CAMERA_IP_CONF_ONLY to ON to activate.
- firmware-update can now be built/installed without other libraries.
  Set cmake option TCAM_BUILD_FIRMWARE_UPDATE_ONLY to ON to activate.
- tcammainsrc - Replaces tcamsrc in functionality.
- 'pimipi' device type
- 11-device-state example
- CMake switch `TCAM_BUILD_NO_GUI` to disable all gui build targets and dependency inclusions.
  See documenation for further details.
- script dependency-manager as a way to improve dependency handling for users/packaging
- conflicts, provides, replaces fields in Debian package description for `tiscamera-tcamprop`
- dependency-manager - replacement for install-dependencies.sh
  offers wider range of functionality and allows addressal of different distributions
  See documentation for further details
- C_INCLUDE_PATH to env.sh

### Changed

- cmake user options are now all defined in a separate file
- tcam-ctrl --load now accepts files and attempts to load them as json
- gstreamer elements now have the same version string that is used for releases
- tcamsrc is now a wrapper around all potential TIS source elements
- tiscamera and tiscamera-dutils are now version locked. tcambin will log a warning
  when a version mismatch is detected. Use 'use-dutils=true' to overwrite.
  Mismatching version are not supported.
- All gstreamer elements now only use tcamprop for property interactions
- tcam-ctrl now uses tcamsrc for all device interactions
- tcam-capture now uses xvimagesink for display purposes
- All uses of CMAKE_SOURCE_DIR and CMAKE_BINARY_DIR have been replaced by
  internal variables
- Renamed folder for third party libraries from `dependencies` to `external`
- Moved dependency descriptions to subfolder `dependencies`
- Examples now have correct memory handling
- 'Exposure Time (us)' now has category 'Exposure'

### Fixed

- dependency description allows usage of libzip4 and libzip5
- gst: Apply bin state when all elements are verified playing
- tcambin: ensure serial and type are always defined
- camera-ip-conf can now correctly write newer firmware versions
- package generation now works under Ubuntu 20.04
- camera-ip-conf/tcam-gigetool now support newer
  firmware files that have correct access control
- Json property descriptions can now be used to set 'button' type properties
- Various memory leaks
- gige-daemon now correctly deletes lock file
- `gige-daemon start --no-fork` crash when stopping
- serial-type combinations where not always correctly identified.
  Now `Aravis` and other capitalized strings are converted to lowercase before being
  interpreted.
- tcamsrc (now tcammainsrc) num-buffers delivered buffer where one short
- camera-ip-conf was unable to set name without ip/netmask/gateway
- various documentation errors

### Removed

- firmware files
  dfk72uc02_129.euvc
  dfk72uc02_158.euvc
  dmk72uc02_129.euvc
  dmk72uc02_146.euvc
  dmk72uc02_158.euvc
  dmk72uc02_AF_140.euvc
  dmk72uc02_af_144.euvc
  dfk72uc02_AF_140.euvc
- tcambiteater - functionality is no part of tcamdutils element
- tcam-capture lost the following features:
  - zoom
  - pixel color under mouse
  - ROI selection/display via overlay
  - fit-to-view
- tcammainsrc/tcamsrc property `camera`. Use tcamprop instead.

### Known Issues

- Device lost for GigE cameras can be extremely slow.
- Documentation: RemovedInSphinx40Warning: The app.add_javascript() is deprecated.
                 Please use app.add_js_file() instead. app.add_javascript(path)
        Not fixed due to sphinx version incompatability on older Ubuntu versions.
- tcam-capture may experience a thread lock when changing format on some systems.
  Reliable reproducability was not possible during testing.

## [0.12.0] - 2020-05-27

### Added

- Missing Strobe Enable and Strobe Polarity for USB-2.0 cameras
- tcamsrc property 'camera-buffers'
  Allows modification of the number of buffers the backend uses.
- Missing IMX Low-Latency Mode for USB-3 33, 37, 38 cameras
- Property mappings for
  IMX Low-Latency Mode
  Trigger Global Reset Release
- tcam-capture: Double click on sliders resets to default values
- tcam-capture: SpinBox buttons do not randomly stop accepting input
- install-dependencies.sh updates the package cache before installation
  To skip this step, use `--no-update`
- tcamautoexposure support for GRAY16_LE
- Installation of examples folder in $PREFIX/share/theimagingsource/tiscamera
- Firmware v3024 for dmk/dfk 22uc03 auto focus cameras
- tiscamera-env.sh script to source installed tiscamera instances
- cmake option TCAM_ARAVIS_USB_VISION
  Allows usage of USB3Vision via aravis.
- uvc extension unit for 37U cameras.
- property state system
  tcamsrc and tcambin have the property 'state' containing a JSON string describing
  the current property/value list.
- type property for tcamsrc and tcambin
  Allows the selection of the backend when multiple are available
- `tcam-ctrl --load` to load property state string
- `tcam-ctrl --save` to save property state string
- caps definitions for polarization cameras
- TCAM_ARV_PACKET_REQUEST_RATIO environment variable
- tcamsrc now answers latency queries
- example for gstreamer metadata retrieval
- tcamprop function tcam_prop_get_device_serials_backend
  Retrieves a list of all connected device serial numbers.
  Appended to the serial number is the backend, separated by a hyphen "-".

### Changed

- Reference system is now Ubuntu 18.04 LTS

- Installation of static data is now unified under /usr/share/theimagingsource/tiscamera/
- tcambin now only initializes jpegdec when tcamsrc offers image/jpeg
- "Override Scanning Mode" category is now "Partial Scan"
- "Reverse X" and "Reverse Y" category is now "Image"
- Moved properties ReverseX and ReverseY to category 'Image'
- GRAY8 is now preferred over GRAY16_LE in caps negotiation
- tcamsrc num-buffers default is now -1. This is now identical to v4l2src.
- Log output now only contains the filename and not the absolute path.
- logging timestamp is now YYYY-mm-ddTHH:MM:SS:MS
- tcam-capture: slider with a range larger than 5000 now have a logarithmic behavior
- tcam-capture: Number Text Boxes do not update while user is editing
- cmake option -DBUILD_TOOLS now defaults to ON
- udev rules now only contain extension loading when required by BUILD_V4L2.
- tcam-ctrl argument handling has been reworked. This changes the help message.
- udev rules file now only contains uvc extension loading when v4l2 is configured
- Line endings in 33U firmware files are handled differently
- tcam-capture fps display only considers the last 5 seconds
- aravis version to HEAD of aravis-0.6 branch
- gige-daemon now queries aravis directly

### Fixed

- Compiler warnings
- Loading of uvc extension units for USB-2.0 cameras
- Installation path with tcam_capture module
- Threading issues with GstBus messages
- Multiple issues with python examples
- Issues with GigE camera bool handling
- Issues with python examples
- gsttcamautoexposure iris max is now handled correctly
- cmake install directories could not be set by user
- tcam-capture issue with jumping ROI overlay
- 'Strobe Exposure' control in extension units for 33U and 37U
- gstmetatcamstatistics.h is installed into gstreamer-1.0 include directory
- env.sh now respects existing environment variables
- Segfault on buffer destruction on stream end in gsttcamsrc
- Pipelines sometimes did not end when backend device could not be opened
- Fix min/max ranges for tcamautoexposure properties with no device set
- tcam-capture: Double slider behavior is now correct
- thread lock up in the V4l2Device notification thread during destruction
- Segfault in device lost callback in gsttcamsrc
- erroneous dependency description in
  generated .deb files when working with -DBUILD_TOOLS=OFF
- Wrong property mapping for GPIO for usb33/37 cameras (Now GPIn)

### Removed

- unused header files
- tcam-ctrl -s flag for setting formats.
- tcam-ctrl -s flag for setting properties. Replaced with state system.
- unit tests for tiscamera-dutils. They are now part of the tiscamera-dutils repository

### Known Issues

- On some systems the python3 module installation path is set wrong.
- tcam-capture sometimes has problems with streaming when handling Usb3Vision cameras.


## [0.11.1] - 2019-05-22

### Fixed

- Memory leak in the udev device iteration
- Installation issues for tcam-gigetool with custom CMAKE_INSTALL_PREFIX
- Installation issues for tcam-capture with custim CMAKE_INSTALL_PREFIX
- Issues with UVC extension units for USB 23 and 33 cameras concerning 'Trigger Polarity'

## [0.11.0] - 2019-05-13

### Added

- tcam-capture now has a --fullscreen flag to make it start in fullscreen mode
- tcam-capture now has a fit-to-view button to resize the display
- tcam-capture now has a ROI display and selection capabilities
- tcam-capture now has configurable global keybindings allowing for
  fullscreen, image saving, triggering and opening the device dialog
- Generation of user documentation. Enable with -DBUILD_DOCUMENATION=ON
- Auto Iris functionality to gsttcamautoexposure element
- AFU050 will have much quicker device lost notification
- tcamsrc now adds a GstMeta object to each buffer to transport additional information
- Add property drop-incomplete-buffer to tcamsrc
- TCAM_GIGE_PACKET_SIZE environment variable
- Add gain auto lower limit to usb3 uvc extension unit
- Some basic unit/integration tests.
  Enabled with -DBUILD_TESTS=ON.
  Run with 'make test'.
- tcam-uvc-extension-loader as a replacement for uvcdynctrl
- libuuid dependency
- 12-Mono Support for GigE devices
- env.sh to add build directory to current environment
- install-dependencies.sh to automatically install dependencies
- Filter for genicam properties SensorPixelHeight and SensorPixelWidth
- TAG+="uaccess", TAG+="udev-acl to USB device permissions

### Changed

- lost-device event will be triggered more aggressively
- The aravis backend will now always attempt to use a realtime thread
- The internal aravis is built with fast-heartbeat=ON
- The caps output of 'tcam-ctrl -c' does not contain type descriptions.
  This means the descriptions can now be copy pasted for gst-launch
- internal aravis version to 0.6.2
- Switch to different auto-exposure algorithm
- gstreamer elements that interact with tcamsrc elements now search upstream
- Udev rules
  -- Changed discovery of legacy cameras
  -- Changed TAGS/mod to be aravis USB3Vision compatible
- TcamProp properties are now available when in GST_STATE_READY
- aravis is now a cmake external project and not a git submodule
- USB device mode is now 0666
- legacy usb cameras are registered differently. This should minimize problems with udev.

### Removed

- unused camera-ip-conf gui
- uvcdynctrl dependency
- Most examples. Now only API examples exist.
  Complex examples were move to https://github.com/TheImagingSource/Linux-tiscamera-Programming-Samples

### Fixed

- The gige-daemon showed connection problems to clients on some systems due to permissions.
- compilation error due to missing header on some systems due to POSIX compatability issues.
- tcamsrc sometimes generated double resolution entries for ranges.
- tcam-capture --serial was not respected
- Segmentation faults when program exits
- tcam-gigetool installation problems
- Faulty serial number identification for GigE cameras when the gige-daemon was not running

## [0.10.0] - 2018-07-31

### Added

- Add CHANGELOG.md
- Support for the AFU420
- Support for the AFU050
- Install routines for tcam-capture
- Add flags TCAM_PROPERTY_FLAG_IS_LOGARITHMIC and TCAM_PROPERTY_FLAG_REQUIRES_RESTART
- gsttcambin now sends a message on the bus "Working with src caps: %s" about the caps that
  are selected for the source
- gsttcamsrc now forwards error messages and warnings from the backends to the
  gstreamer log and bus
- gsttcamsrc now send a device-lost message on the gst bus when the device is unusable
- basic doxygen documentation
- Add log level 'TRACE'
- make package command to create a deb package
- Add support for gsttcamdutils modules
- Add support for non 8-bit bayer formats via gsttcamdutils
- Add gsttcambiteater module to reduce BGR64 to BGR32
- Add exposure-min and gain-min properties to gsttcamautoexposure
- Add device-caps property to tcambin to set caps for internal tcamsrc
- Add support in firmware-update for 33u and 37U cameras
- Add property category "Color Matrix"

### Changed

- Actually make tcam-capture usable
- Added property flag is_logarithmic
- Added property flag requires_restart
- Make gsttcamsrc propagate error and warnings to gstreamer log and bus
- GstBuffer memory is now asynchroniously given back to the backend, meaning
  downstream elements can hold the buffer indefinitely
- Aravis backend now sets packet resent to true
- Aravis backend now tries to automatically determine the gv packet size
- backend libraries moved to subfolders
- Increased minimum cmake version to 3.2
- Properties that occur multiple time due to firmware behavior are now filtered
  in the v4l2 backend
- gsttcamwhitebalance is now multi-threaded to increase performance for large
  images
- gsttcamautofocus properties now list their category as "Lens"
- 'tcam-ctrl -c' now uses gst_caps_to_string internally instead of creating a
  description itself
- Default installation prefix now is /usr/ and not /usr/local
- Changed cmake installation variables types to PATH

### Fixed

- Segfault when DeviceIndex::get_device_list was called and gige-daemon was not running
- gsttcamautoexposure now correctly handles gain/exposure ranges
- gsttcamwhitebalance now correctly handles bggr
- gsttcamwhitebalance tcam_prop interface now returns the correct values for
  whitebalance-auto and camera-whitebalance
- gsttcamautofocus ROI now behaves correctly
- gsttcamautofocus "Auto Focus One Push" has to be triggered only once to
  actually do something
- tcam-ctrl set now handles all property cases
- Logger instance now works across library boundaries
- removed compile flag that hid warnings, warnings have been fixed

### Removed

- TCAM_PROPERTY_AUTO_REFERENCE - no handled by TCAM_PROPERTY_AUTO_EXPOSURE
- installation of internal header files

## [0.9.1]<|MERGE_RESOLUTION|>--- conflicted
+++ resolved
@@ -9,7 +9,6 @@
 
 ### Added
 
-<<<<<<< HEAD
 - Module configuration string to log and version info
 - clang-format definition, call `make clang-format` for formatting
 - gstreamer resolution ranges now contain a step size
@@ -31,7 +30,11 @@
 - caps negotiations for unusual caps like 1920x300
 - "device-lost" notifications could take over 3 minutes for aravis cameras.
   Should now appear within 5 seconds.
-=======
+
+## [0.14.0] - 2021.
+
+### Added
+
 - 'tegra' device type
 - support for tcamtegrasrc
 - PWL format support
@@ -51,7 +54,6 @@
 
 - Using only the `type` property of tcambin/tcamsrc now works
 - Added missing max resolution for DxK AFU420 cameras
->>>>>>> 4cb0639a
 
 ## [0.13.1] - 2021.02.05
 
