/*
 * Copyright 2017 The Imaging Source Europe GmbH
 *
 * Licensed under the Apache License, Version 2.0 (the "License");
 * you may not use this file except in compliance with the License.
 * You may obtain a copy of the License at
 *
 * http://www.apache.org/licenses/LICENSE-2.0
 *
 * Unless required by applicable law or agreed to in writing, software
 * distributed under the License is distributed on an "AS IS" BASIS,
 * WITHOUT WARRANTIES OR CONDITIONS OF ANY KIND, either express or implied.
 * See the License for the specific language governing permissions and
 * limitations under the License.
 */

#include "AFU420Device.h"
#include "logging.h"
#include "utils.h"

#include "AFU420PropertyImpl.h"
#include "AFU420DeviceBackend.h"

#include <cmath>

using namespace tcam;
using namespace tcam::property;

bool AFU420Device::create_exposure()
{
    tcam_value_double d = {};
    d.min = 100.0;
    d.max = 30'000'000.0;
    d.step = 100.0;
    d.value = 100.0;
    d.default_value = 100.0;

    auto exp = std::make_shared<AFU420PropertyDoubleImpl>("ExposureTime", d,
                                                          tcam::afu420::AFU420Property::ExposureTime,
                                                          m_backend);

    set_exposure(100.0);

    m_properties.push_back(exp);

    return true;
}


bool AFU420Device::create_gain()
{
    tcam_value_double d = {};
    d.min = 64.0;
    d.max = 520.0;
    d.step = 1.0;

    auto value = get_gain();

    if (value == 0)
    {
        d.value = 292;
        set_gain(292);
    }
    else
    {
        d.value = value;
    }
    d.default_value = 292.0;

    auto exp = std::make_shared<AFU420PropertyDoubleImpl>("Gain", d, tcam::afu420::AFU420Property::Gain, m_backend);

    m_properties.push_back(exp);

    return true;
}


bool AFU420Device::create_focus()
{
    auto value = get_focus();

    tcam_value_int i = {};
    i.min = 0;
    i.max = 1023;
    i.step = 1;
    i.default_value = value;

    auto exp = std::make_shared<AFU420PropertyIntegerImpl>("Focus", i, tcam::afu420::AFU420Property::Focus, m_backend);

    m_properties.push_back(exp);

    return true;
}


bool AFU420Device::create_shutter()
{
    set_shutter(m_shutter);
    m_properties.push_back(std::make_shared<AFU420PropertyBoolImpl>("Shutter", m_shutter,
                                                                    tcam::afu420::AFU420Property::Shutter, m_backend));

    return true;
}


bool AFU420Device::create_hdr()
{
    //auto prop = create_empty_property(TCAM_PROPERTY_HDR);
    // hdr sets the exposure divider for the dark lines in the hdr image.
    // e.g. a factor of 1 disables hdr
    // a factor of 16 means that the dark lines use a exposure value of exposure / 16

    tcam_value_int i = {};
    i.min = 1;
    i.max = 16;
    i.step = 1;
    i.value = 1;
    i.default_value = 1;

    m_properties.push_back(std::make_shared<AFU420PropertyIntegerImpl>("HDR", i, tcam::afu420::AFU420Property::HDR, m_backend));

    return true;
}


double color_gain_to_camera(double value)
{
    return map_value_ranges(0, 255, 0, (4.0 - (1.0 / 256.0)), value);
}


int camera_to_color_gain(double value)
{
    return map_value_ranges(0, (4.0 - (1.0 / 256.0)), 0, 255, value);
}


bool AFU420Device::create_color_gain()
{
    /*
      gain works in a weird way.
      the values lie between 0 and (4.0 - (1.0 / 256.0))

      we map this to the more traditional 0 - 255

      this allows direct adjustments from the tcamwhitebalance gst module
     */

    tcam_value_int ir = {};
    ir.min = 0;
    ir.max = 255;
    ir.step = 1;

    double value = 0;
    get_color_gain_factor(color_gain::ColorGainRed, value);

    ir.value = camera_to_color_gain(value);
    ir.default_value = 64;

    m_properties.push_back(std::make_shared<AFU420PropertyIntegerImpl>("BalanceWhiteComponentRed",
                                                                       ir, tcam::afu420::AFU420Property::WB_Red, m_backend));


    /// gain green

    tcam_value_int ig = {};
    ig.min = 0;
    ig.max = 255;
    ig.step = 1;

    value = 0;
    get_color_gain_factor(color_gain::ColorGainGreen1, value);

    ig.value = camera_to_color_gain(value);
    ig.default_value = 64;

    m_properties.push_back(std::make_shared<AFU420PropertyIntegerImpl>("BalanceWhiteComponentGreen",
                                              ig, tcam::afu420::AFU420Property::WB_Green, m_backend));

    /// gain blue

    tcam_value_int ib = {};
    ib.min = 0;
    ib.max = 255;
    ib.step = 1;

    value = 0;
    get_color_gain_factor(color_gain::ColorGainBlue, value);

    ib.value = camera_to_color_gain(value);
    ib.default_value = 64;

    m_properties.push_back(std::make_shared<AFU420PropertyIntegerImpl>("BalanceWhiteComponentBlue",
                                                                       ib, tcam::afu420::AFU420Property::WB_Green,
                                                                       m_backend));

    return true;
}


bool AFU420Device::create_strobe()
{
    // std::map<int, std::string> enable_entries = {{{0, "Off"}, {1, "On"}}};
    // m_properties.push_back(std::make_shared<AFU420PropertyEnumImpl>("StrobeEnable", tcam::afu420::AFU420Property::StrobeEnable,
    //                                                                 enable_entries,
    //                                                                 m_backend));

    tcam_value_int i_sde = {};
    i_sde.min = 0;
    i_sde.max = 1700000;
    i_sde.step = 1;
    i_sde.value = get_strobe(strobe_parameter::first_strobe_delay);
    i_sde.default_value = i_sde.value;

    m_properties.push_back(std::make_shared<AFU420PropertyIntegerImpl>("StrobeDelay", i_sde,
                                                                       tcam::afu420::AFU420Property::StrobeDelay,
                                                                       m_backend));

    tcam_value_int i_sdu = {};
    i_sdu.min = 10;
    i_sdu.max = 682000;
    i_sdu.step = 1;
    i_sdu.value = get_strobe(strobe_parameter::first_strobe_duration);
    i_sdu.default_value = i_sdu.value;

    m_properties.push_back(std::make_shared<AFU420PropertyIntegerImpl>("StrobeDuration", i_sdu,
                                                                       tcam::afu420::AFU420Property::StrobeDuration,
                                                                       m_backend));


    tcam_value_int i_sd = {};
    i_sd.min = 0;
    i_sd.max = 1700000;
    i_sd.step = 1;
    i_sd.value = get_strobe(strobe_parameter::second_strobe_delay);
    i_sd.default_value = i_sd.value;

    m_properties.push_back(std::make_shared<AFU420PropertyIntegerImpl>("StrobeDelaySecond", i_sd,
                                                                       tcam::afu420::AFU420Property::StrobeDelaySecond,
                                                                       m_backend));

    tcam_value_int i_sds = {};
    i_sds.min = 10;
    i_sds.max = 682000;
    i_sds.step = 1;
    i_sds.value = get_strobe(strobe_parameter::second_strobe_duration);
    i_sds.default_value = i_sds.value;

    m_properties.push_back(std::make_shared<AFU420PropertyIntegerImpl>("StrobeDurationSecond", i_sds,
                                                                       tcam::afu420::AFU420Property::StrobeDurationSecond,
                                                                       m_backend));


    std::map<int, std::string> polarity_entries = {{{0, "ActiveLow"}, {1, "ActiveHigh"}}};
    m_properties.push_back(std::make_shared<AFU420PropertyEnumImpl>("StrobePolarity", tcam::afu420::AFU420Property::StrobePolarity,
                                                                    polarity_entries,
                                                                    m_backend));


    std::map<int, std::string> mode_map;
    mode_map.emplace(1, "Single Strobe");
    mode_map.emplace(2, "Double Strobe");

    m_properties.push_back(std::make_shared<AFU420PropertyEnumImpl>("StrobeMode", tcam::afu420::AFU420Property::StrobeMode,
                                                                    mode_map,
                                                                    m_backend));

    return true;
}


bool AFU420Device::create_offsets()
{
    tcam_value_int i_ox = {};

    i_ox.min = 0;
    i_ox.max = 7463; //m_uPixelMaxX - m_uPixelMinX;
    i_ox.step = 12;

    m_properties.push_back(std::make_shared<AFU420PropertyIntegerImpl>("OffsetX", i_ox, tcam::afu420::AFU420Property::OffsetX, m_backend));

    tcam_value_int i_oy = {};

    i_oy.min = 0;
    i_oy.max = 5115; //m_uPixelMaxY - m_uPixelMinY;
    i_oy.step = 4;

    m_properties.push_back(std::make_shared<AFU420PropertyIntegerImpl>("OffsetY", i_oy, tcam::afu420::AFU420Property::OffsetY, m_backend));

    std::map<int, std::string> offset_entries = {{{0, "Off"}, {1, "On"}}};
    m_properties.push_back(std::make_shared<AFU420PropertyEnumImpl>("OffsetAuto", tcam::afu420::AFU420Property::OffsetAuto,
                                                                    offset_entries,
                                                                    m_backend));

    return true;
}


bool AFU420Device::create_binning()
{
    std::map<int, std::string> binning_entries = {{{1, "X1"}, {2, "X2"}, {4, "X4"}, {8, "X8"}}};

    m_properties.push_back(std::make_shared<AFU420PropertyEnumImpl>("BinningHorizontal",
                                                                    tcam::afu420::AFU420Property::BinningHorizontal,
                                                                    binning_entries,
                                                                    m_backend));

    m_properties.push_back(std::make_shared<AFU420PropertyEnumImpl>("BinningVertical",
                                                                    tcam::afu420::AFU420Property::BinningVertical,
                                                                    binning_entries,
                                                                    m_backend));
    return true;
}


bool AFU420Device::create_ois()
{
    std::map<int, std::string> map2;
    map2.emplace(1, "ON with still mode without pan-tilt");
    map2.emplace(2, "ON with movie mode without pan-tilt");
    map2.emplace(3, "ON with movie mode with pan-tilt");
    map2.emplace(4, "ON with center cervo");
    map2.emplace(5, "ON Circle Mode");
    map2.emplace(6, "OFF");

    m_properties.push_back(std::make_shared<AFU420PropertyEnumImpl>("OISMode",
                                                                    tcam::afu420::AFU420Property::OISMode,
                                                                    map2,
                                                                    m_backend));


    int64_t x_pos = 0;
    int64_t y_pos = 0;
    // not implemented
    // get_ois_pos(x_pos, y_pos);

    tcam_value_int pos_x = {};

    pos_x.min = -90;
    pos_x.max = 90;
    pos_x.step = 1;
    pos_x.value = x_pos;
    pos_x.default_value = 0;

    m_properties.push_back(std::make_shared<tcam::property::AFU420PropertyIntegerImpl>("OISPosX", pos_x, tcam::afu420::AFU420Property::OISPosX, m_backend));

    tcam_value_int pos_y = {};

    pos_y.min = -90;
    pos_y.max = 90;
    pos_y.step = 1;
    pos_y.value = y_pos;
    pos_y.default_value = 0;

    m_properties.push_back(std::make_shared<tcam::property::AFU420PropertyIntegerImpl>("OISPosY", pos_y, tcam::afu420::AFU420Property::OISPosY, m_backend));

    return true;
}


void AFU420Device::create_properties()
{
    create_exposure();
    create_gain();
    create_hdr();

    if (has_ois_unit())
    {
        create_focus();
        create_shutter();

        //create_ois();
    }

    create_color_gain();
    //create_strobe();
    create_binning();
    create_offsets();
}


<<<<<<< HEAD
int64_t AFU420Device::get_exposure()
=======
bool AFU420Device::update_property (tcam::AFU420Device::property_description &desc)
{
    switch(desc.property->get_ID())
    {
        case TCAM_PROPERTY_EXPOSURE:
        {
            //auto value = get_exposure();
            //desc.property->set_value(value);
            return true;
        }
        case TCAM_PROPERTY_GAIN:
        {
            return false; // gain not readable
            auto value = get_gain();
            desc.property->set_value(value);
            return true;
        }
        case TCAM_PROPERTY_FOCUS:
        {
            auto value = get_focus();
            desc.property->set_value(value);
            return true;
        }
        case TCAM_PROPERTY_SHUTTER:
        {
            desc.property->set_value(get_shutter());
            return true;
        }
        case TCAM_PROPERTY_GAIN_RED:
        {
            auto value = 0.0;
            get_color_gain_factor(color_gain::ColorGainRed, value);
            desc.property->set_value(value);
            return true;
        }
        case TCAM_PROPERTY_GAIN_GREEN:
        {
            auto value = 0.0;
            get_color_gain_factor(color_gain::ColorGainGreen1, value);
            desc.property->set_value(value);
            return true;
        }
        case TCAM_PROPERTY_GAIN_BLUE:
        {
            auto value = 0.0;
            get_color_gain_factor(color_gain::ColorGainBlue, value);
            desc.property->set_value(value);
            return true;
        }
        case TCAM_PROPERTY_BINNING_HORIZONTAL:
        {
            desc.property->set_value((int64_t)active_resolution_conf_.x_addr_start);
            return true;
        }
        case TCAM_PROPERTY_BINNING_VERTICAL:
        {
            desc.property->set_value((int64_t)active_resolution_conf_.y_addr_start);
            return true;
        }
        case TCAM_PROPERTY_STROBE_ENABLE:
        {
            break;
        }
        case TCAM_PROPERTY_STROBE_DELAY:
        {
            uint32_t value = get_strobe(strobe_parameter::first_strobe_delay);
            desc.property->set_value((int64_t)value);
            return true;
        }
        case TCAM_PROPERTY_STROBE_DELAY_SECOND:
        {
            uint32_t value = get_strobe(strobe_parameter::second_strobe_delay);
            desc.property->set_value((int64_t)value);
            return true;
        }
        case TCAM_PROPERTY_STROBE_DURATION:
        {
            uint32_t value = get_strobe(strobe_parameter::first_strobe_duration);
            desc.property->set_value((int64_t)value);
            return true;
        }
        case TCAM_PROPERTY_STROBE_DURATION_SECOND:
        {
            uint32_t value = get_strobe(strobe_parameter::second_strobe_duration);
            desc.property->set_value((int64_t)value);
            return true;
        }
        case TCAM_PROPERTY_STROBE_POLARITY:
        {
            uint32_t value = get_strobe(strobe_parameter::polarity);
            desc.property->set_value((int64_t)value);
            return true;
        }
        case TCAM_PROPERTY_STROBE_MODE:
        {
            uint32_t value = get_strobe(strobe_parameter::mode);
            desc.property->set_value((int64_t)value);
            return true;
        }
        case TCAM_PROPERTY_OIS_MODE:
        {
            desc.property->set_value((int64_t)get_ois_mode());
            return true;
        }
        case TCAM_PROPERTY_OIS_POS_X:
        {
            int64_t x_pos, y_pos;
            get_ois_pos(x_pos, y_pos);
            desc.property->set_value(x_pos);
            return true;
        }
        case TCAM_PROPERTY_OIS_POS_Y:
        {
            int64_t x_pos, y_pos;
            get_ois_pos(x_pos, y_pos);
            desc.property->set_value(y_pos);
            return true;
        }
        case TCAM_PROPERTY_OFFSET_X:
        {
            desc.property->set_value((int64_t)active_resolution_conf_.x_addr_start);
            return true;
        }
        case TCAM_PROPERTY_OFFSET_Y:
        {
            desc.property->set_value((int64_t)active_resolution_conf_.y_addr_start);
            return true;
        }
        case TCAM_PROPERTY_OFFSET_AUTO:
        {
            // simulated property. do nothing property already has the current value

            return true;
        }
        case TCAM_PROPERTY_HDR:
        {
            desc.property->set_value((int64_t)get_hdr());

            return true;
        }
        default:
        {
            tcam_warning("Property %s does not belong to this device", desc.property->get_name().c_str());
            break;
        }
    }

    return false;
}


int64_t AFU420Device::get_exposure ()
>>>>>>> 4cb0639a
{
    uint16_t value = 0;

    int ret = control_read(value, BASIC_USB_TO_PC_GET_EXPOSURE);

    if (ret < 0)
    {
        SPDLOG_ERROR("Unable to read property 'Exposure. LibUsb returned {}", ret);
    }
    return value;
}


bool AFU420Device::set_exposure(int64_t exposure)
{
    uint16_t value = exposure;

    int ret = control_write(BASIC_PC_TO_USB_EXPOSURE, value);

    if (ret < 0)
    {
        SPDLOG_ERROR("Unable to write property 'Exposure'. LibUsb returned {}", ret);
        return false;
    }

    return true;
}


int64_t AFU420Device::get_gain()
{
    uint16_t value = 0;

    int ret = control_read(value, BASIC_PC_TO_USB_GAIN);

    if (ret < 0)
    {
        SPDLOG_ERROR("Unable to read property 'Gain'. LibUsb returned {}", ret);
    }
    else
    {
        SPDLOG_DEBUG("Gain returned value: {}", value / 100);
    }
    return value / 100;
}


bool AFU420Device::set_gain(int64_t gain)
{
    uint16_t value = gain;

    int ret = control_write(BASIC_PC_TO_USB_GAIN, value);

    if (ret < 0)
    {
        SPDLOG_ERROR("Unable to write property 'Gain'. LibUsb returned {}", ret);
        return false;
    }
    return true;
}


int64_t AFU420Device::get_focus()
{
    uint16_t value = 0;

    int ret = control_read(value, BASIC_USB_TO_PC_FOCUS);

    if (ret < 0)
    {
        SPDLOG_ERROR("Unable to read property 'Focus'. LibUsb returned {}", ret);
        return ret;
    }
    return value;
}


bool AFU420Device::set_focus(int64_t focus)
{
    uint16_t value = focus;

    int ret = control_write(BASIC_PC_TO_USB_FOCUS, value);

    if (ret < 0)
    {
        SPDLOG_ERROR("Unable to write property 'Focus'. LibUsb returned {}", ret);
        return false;
    }
    return true;
}


bool AFU420Device::set_shutter(bool open)
{
    unsigned short ushValue = open ? 0xFFFF : 0x0;
    int ret = control_write(BASIC_PC_TO_USB_SHUTTER, ushValue);

    if (ret < 0)
    {
        SPDLOG_ERROR("Could not write Shutter flag.");
        return false;
    }
    return true;
}


<<<<<<< HEAD
// bool AFU420Device::get_shutter()
// {
//     unsigned short ushValue = 0x0;
//     int ret = control_read(ushValue, BASIC_PC_TO_USB_SHUTTER);

//     if (ret < 0)
//     {
//         SPDLOG_WARN("Could not read Shutter flag.");
//         return false;
//     }
=======
bool AFU420Device::get_shutter ()
{
    unsigned short ushValue = 0x0;
    int ret = control_read(ushValue, BASIC_USB_TO_PC_SHUTTER);

    if (ret < 0)
    {
        tcam_warning("Could not read Shutter flag (%d).", ret);
        return false;
    }
>>>>>>> 4cb0639a

//     if (ushValue == 0xFFFF)
//     {
//         return true;
//     }
//     else
//     {
//         return false;
//     }
// }


int64_t AFU420Device::get_hdr()
{
    uint16_t value = 0;

    int ret = control_read(value, BASIC_USB_TO_PC_HDR);

    if (ret < 0)
    {
        SPDLOG_ERROR("Could not read hdr. Libusb returned {}", ret);
    }

    return value;
}


bool AFU420Device::set_hdr(int64_t hdr)
{
    if (hdr == 1)
    {
        hdr = 0;
    }

    uint16_t exposure_ratio = uint16_t(hdr);
    uint16_t on_off = hdr <= 1 ? 0 : 1;

    int ret = control_write(BASIC_PC_TO_USB_HDR, on_off, exposure_ratio);

    if (ret < 0)
    {
        SPDLOG_ERROR("Could not write hdr value. Libusb returned {}", ret);
        return false;
    }
    return true;
}


bool AFU420Device::get_color_gain_factor(color_gain eColor, double& dValue)
{
    unsigned short ushColor = 0;
    switch (eColor)
    {
        case color_gain::ColorGainRed:
            ushColor = 1;
            break;
        case color_gain::ColorGainGreen1:
            ushColor = 0;
            break;
        case color_gain::ColorGainGreen2:
            ushColor = 3;
            break;
        case color_gain::ColorGainBlue:
            ushColor = 2;
            break;
        default:
            return false;
            break;
    }

    unsigned short ushSelectedGain = 0;
    int hr = control_read(ushSelectedGain, ADVANCED_USB_TO_PC_COLOR_GAIN, 0, ushColor);
    if (hr < 0)
    {
        dValue = 0.0;
        return false;
    }

    double dLowerPart = (double)(ushSelectedGain & 0xFF) / 256.0;
    double dUpperPart = (double)((ushSelectedGain >> 8) & 0xFF);

    dValue = dLowerPart + dUpperPart;

    return true;
}


bool AFU420Device::set_color_gain_factor(color_gain eColor, int value)
{
    double dValue = color_gain_to_camera(value);

    if (!((dValue >= 0.0) && (dValue <= (4.0 - (1.0 / 256.0)))))
    {
        SPDLOG_ERROR("color gain is out of bounds {}", dValue);
        return false;
    }

    uint16_t ushValue = uint16_t(dValue);
    dValue -= (double)ushValue;

    ushValue <<= 8;

    ushValue |= (unsigned short)round(dValue * 256.0);

    unsigned short ushColor = 0;
    switch (eColor)
    {
        case color_gain::ColorGainRed:
            ushColor = 1;
            break;
            ;
        case color_gain::ColorGainGreen1:
            ushColor = 0;
            break;
        case color_gain::ColorGainGreen2:
            ushColor = 3;
            break;
        case color_gain::ColorGainBlue:
            ushColor = 2;
            break;
        default:
            return false;
    }

    int ret = control_write(ADVANCED_PC_TO_USB_COLOR_GAIN, ushValue, ushColor);

    if (ret < 0)
    {
        SPDLOG_ERROR("Could not read color gain value. Libsub returned {}", ret);
        return false;
    }

    return true;
}


int AFU420Device::read_strobe(strobe_data& strobe)
{
    int ret = usb_device_->control_transfer(DEVICE_TO_HOST,
                                            BASIC_PC_TO_USB_FLASH_STROBE,
                                            0,
                                            5,
                                            (unsigned char*)&strobe,
                                            sizeof(strobe));

    if (ret < 0)
    {
        SPDLOG_ERROR("Could not read strobe. Libusb returned {}", ret);
    }
    return ret;
}


int64_t AFU420Device::get_strobe(strobe_parameter param)
{
    uint32_t value;
    int ret = 0;
    if (param == strobe_parameter::polarity)
    {
        ret = control_read(value, BASIC_PC_TO_USB_FLASH_STROBE, 0, 5);
    }

    strobe_data tmp = {};
    ret = read_strobe(tmp);
    if (ret < 0)
    {
        return -1;
    }

    switch (param)
    {
        case strobe_parameter::mode:
            value = tmp.mode;
            break;
        case strobe_parameter::first_strobe_delay:
            value = tmp.delay_control;
            break;
        case strobe_parameter::first_strobe_duration:
            value = tmp.width_high_ctrl;
            break;
        case strobe_parameter::second_strobe_delay:
            value = tmp.width_low_ctrl;
            break;
        case strobe_parameter::second_strobe_duration:
            value = tmp.width2_high_ctrl;
            break;
        default:
            return -1;
    };
    return value;
}


bool AFU420Device::set_strobe(strobe_parameter param, int64_t strobe)
{
    uint16_t value = strobe;
    int ret = 0;
    if (param == strobe_parameter::mode)
    {
        ret = usb_device_->control_transfer(
            HOST_TO_DEVICE, BASIC_PC_TO_USB_FLASH_STROBE, value, 0, value);
    }
    else
    {
        ret = usb_device_->control_transfer(
            HOST_TO_DEVICE, BASIC_PC_TO_USB_FLASH_STROBE, 0, (uint16_t)param, value);
    }

    if (ret < 0)
    {
        SPDLOG_ERROR("Could not write strobe. Libusb returned {}", ret);
        return false;
    }

    return true;
}


int64_t AFU420Device::get_ois_mode()
{
    uint16_t mode = 0;

    int ret = control_read(mode, ADVANCED_PC_TO_USB_OIS_MODE);

    if (ret < 0)
    {
        SPDLOG_ERROR("Could not read ois mode. Libusb returned {}", ret);
        return ret;
    }
    return mode;
}


bool AFU420Device::set_ois_mode(int64_t mode)
{
    int ret = control_write(ADVANCED_PC_TO_USB_OIS_MODE, (uint16_t)mode);

    if (ret < 0)
    {
        SPDLOG_ERROR("Could not write ois mode. Libusb returned {}", ret);

        return false;
    }
    return true;
}


bool AFU420Device::get_ois_pos(int64_t& x_pos __attribute__((unused)),
                               int64_t& y_pos __attribute__((unused)))
{
    return false;
}


bool AFU420Device::set_ois_pos(const int64_t& x_pos, const int64_t& y_pos)
{
    int ret = control_write(ADVANCED_PC_TO_USB_OIS_POS, (uint16_t)x_pos, (uint16_t)y_pos);

    if (ret < 0)
    {
        SPDLOG_ERROR("Could not write OIS position. Libusb returned {}", ret);
        return false;
    }

    return true;
}<|MERGE_RESOLUTION|>--- conflicted
+++ resolved
@@ -379,162 +379,7 @@
 }
 
 
-<<<<<<< HEAD
 int64_t AFU420Device::get_exposure()
-=======
-bool AFU420Device::update_property (tcam::AFU420Device::property_description &desc)
-{
-    switch(desc.property->get_ID())
-    {
-        case TCAM_PROPERTY_EXPOSURE:
-        {
-            //auto value = get_exposure();
-            //desc.property->set_value(value);
-            return true;
-        }
-        case TCAM_PROPERTY_GAIN:
-        {
-            return false; // gain not readable
-            auto value = get_gain();
-            desc.property->set_value(value);
-            return true;
-        }
-        case TCAM_PROPERTY_FOCUS:
-        {
-            auto value = get_focus();
-            desc.property->set_value(value);
-            return true;
-        }
-        case TCAM_PROPERTY_SHUTTER:
-        {
-            desc.property->set_value(get_shutter());
-            return true;
-        }
-        case TCAM_PROPERTY_GAIN_RED:
-        {
-            auto value = 0.0;
-            get_color_gain_factor(color_gain::ColorGainRed, value);
-            desc.property->set_value(value);
-            return true;
-        }
-        case TCAM_PROPERTY_GAIN_GREEN:
-        {
-            auto value = 0.0;
-            get_color_gain_factor(color_gain::ColorGainGreen1, value);
-            desc.property->set_value(value);
-            return true;
-        }
-        case TCAM_PROPERTY_GAIN_BLUE:
-        {
-            auto value = 0.0;
-            get_color_gain_factor(color_gain::ColorGainBlue, value);
-            desc.property->set_value(value);
-            return true;
-        }
-        case TCAM_PROPERTY_BINNING_HORIZONTAL:
-        {
-            desc.property->set_value((int64_t)active_resolution_conf_.x_addr_start);
-            return true;
-        }
-        case TCAM_PROPERTY_BINNING_VERTICAL:
-        {
-            desc.property->set_value((int64_t)active_resolution_conf_.y_addr_start);
-            return true;
-        }
-        case TCAM_PROPERTY_STROBE_ENABLE:
-        {
-            break;
-        }
-        case TCAM_PROPERTY_STROBE_DELAY:
-        {
-            uint32_t value = get_strobe(strobe_parameter::first_strobe_delay);
-            desc.property->set_value((int64_t)value);
-            return true;
-        }
-        case TCAM_PROPERTY_STROBE_DELAY_SECOND:
-        {
-            uint32_t value = get_strobe(strobe_parameter::second_strobe_delay);
-            desc.property->set_value((int64_t)value);
-            return true;
-        }
-        case TCAM_PROPERTY_STROBE_DURATION:
-        {
-            uint32_t value = get_strobe(strobe_parameter::first_strobe_duration);
-            desc.property->set_value((int64_t)value);
-            return true;
-        }
-        case TCAM_PROPERTY_STROBE_DURATION_SECOND:
-        {
-            uint32_t value = get_strobe(strobe_parameter::second_strobe_duration);
-            desc.property->set_value((int64_t)value);
-            return true;
-        }
-        case TCAM_PROPERTY_STROBE_POLARITY:
-        {
-            uint32_t value = get_strobe(strobe_parameter::polarity);
-            desc.property->set_value((int64_t)value);
-            return true;
-        }
-        case TCAM_PROPERTY_STROBE_MODE:
-        {
-            uint32_t value = get_strobe(strobe_parameter::mode);
-            desc.property->set_value((int64_t)value);
-            return true;
-        }
-        case TCAM_PROPERTY_OIS_MODE:
-        {
-            desc.property->set_value((int64_t)get_ois_mode());
-            return true;
-        }
-        case TCAM_PROPERTY_OIS_POS_X:
-        {
-            int64_t x_pos, y_pos;
-            get_ois_pos(x_pos, y_pos);
-            desc.property->set_value(x_pos);
-            return true;
-        }
-        case TCAM_PROPERTY_OIS_POS_Y:
-        {
-            int64_t x_pos, y_pos;
-            get_ois_pos(x_pos, y_pos);
-            desc.property->set_value(y_pos);
-            return true;
-        }
-        case TCAM_PROPERTY_OFFSET_X:
-        {
-            desc.property->set_value((int64_t)active_resolution_conf_.x_addr_start);
-            return true;
-        }
-        case TCAM_PROPERTY_OFFSET_Y:
-        {
-            desc.property->set_value((int64_t)active_resolution_conf_.y_addr_start);
-            return true;
-        }
-        case TCAM_PROPERTY_OFFSET_AUTO:
-        {
-            // simulated property. do nothing property already has the current value
-
-            return true;
-        }
-        case TCAM_PROPERTY_HDR:
-        {
-            desc.property->set_value((int64_t)get_hdr());
-
-            return true;
-        }
-        default:
-        {
-            tcam_warning("Property %s does not belong to this device", desc.property->get_name().c_str());
-            break;
-        }
-    }
-
-    return false;
-}
-
-
-int64_t AFU420Device::get_exposure ()
->>>>>>> 4cb0639a
 {
     uint16_t value = 0;
 
@@ -641,7 +486,7 @@
 }
 
 
-<<<<<<< HEAD
+
 // bool AFU420Device::get_shutter()
 // {
 //     unsigned short ushValue = 0x0;
@@ -652,18 +497,7 @@
 //         SPDLOG_WARN("Could not read Shutter flag.");
 //         return false;
 //     }
-=======
-bool AFU420Device::get_shutter ()
-{
-    unsigned short ushValue = 0x0;
-    int ret = control_read(ushValue, BASIC_USB_TO_PC_SHUTTER);
-
-    if (ret < 0)
-    {
-        tcam_warning("Could not read Shutter flag (%d).", ret);
-        return false;
-    }
->>>>>>> 4cb0639a
+
 
 //     if (ushValue == 0xFFFF)
 //     {
