--- conflicted
+++ resolved
@@ -1812,21 +1812,6 @@
             g_value_set_string(value, self->device_serial.c_str());
             break;
         }
-<<<<<<< HEAD
-        case PROP_DEVICE:
-        {
-            if (self->device->dev != nullptr)
-            {
-                g_value_set_pointer(value, self->device->dev.get());
-            }
-            else
-            {
-                g_value_set_pointer (value, nullptr);
-            }
-            break;
-        }
-=======
->>>>>>> 0110f609
         case PROP_DEVICE_TYPE:
         {
             g_value_set_string(value, tcam::tcam_device_type_to_string(self->device_type).c_str());
