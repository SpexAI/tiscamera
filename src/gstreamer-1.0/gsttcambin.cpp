/*
 * Copyright 2016 The Imaging Source Europe GmbH
 *
 * Licensed under the Apache License, Version 2.0 (the "License");
 * you may not use this file except in compliance with the License.
 * You may obtain a copy of the License at
 *
 * http://www.apache.org/licenses/LICENSE-2.0
 *
 * Unless required by applicable law or agreed to in writing, software
 * distributed under the License is distributed on an "AS IS" BASIS,
 * WITHOUT WARRANTIES OR CONDITIONS OF ANY KIND, either express or implied.
 * See the License for the specific language governing permissions and
 * limitations under the License.
 */

#include "gsttcambin.h"
// #include <girepository.h>

#include "gst_helper.h"
#include "tcamgstbase.h"
#include "tcamgstjson.h"
#include "tcamprop.h"

#include <cstring>
#include <glib-object.h>
#include <string>
#include <unistd.h>
#include <vector>

struct tcambin_data
{
    std::string device_serial;
    std::string device_type;

    std::string state;

    gst_helper::gst_unique_ptr<GstPad> target_pad;
    gst_helper::gst_unique_ptr<GstCaps> user_caps;

    GstPad* src_ghost_pad =
        nullptr; // NOTE: we don't have a reference to this, so this is a observer that will be made invalid in dispose

    gst_helper::gst_unique_ptr<GstElement> out_caps;

    gst_helper::gst_unique_ptr<GstCaps> src_caps;
    gst_helper::gst_unique_ptr<GstCaps> target_caps;
};


#define gst_tcambin_parent_class parent_class

GST_DEBUG_CATEGORY_STATIC(gst_tcambin_debug);
#define GST_CAT_DEFAULT gst_tcambin_debug


static gboolean gst_tcambin_create_source(GstTcamBin* self);
static gboolean gst_tcambin_create_elements(GstTcamBin* self);
static void gst_tcambin_clear_source(GstTcamBin* self);

//
// introspection interface
//

static GSList* gst_tcam_bin_get_property_names(TcamProp* self);

static gchar* gst_tcam_bin_get_property_type(TcamProp* self, const gchar* name);

static gboolean gst_tcam_bin_get_tcam_property(TcamProp* self,
                                               const gchar* name,
                                               GValue* value,
                                               GValue* min,
                                               GValue* max,
                                               GValue* def,
                                               GValue* step,
                                               GValue* type,
                                               GValue* flags,
                                               GValue* category,
                                               GValue* group);

static gboolean gst_tcam_bin_set_tcam_property(TcamProp* self,
                                               const gchar* name,
                                               const GValue* value);

static GSList* gst_tcam_bin_get_tcam_menu_entries(TcamProp* self, const gchar* name);

static GSList* gst_tcam_bin_get_device_serials(TcamProp* self);
static GSList* gst_tcam_bin_get_device_serials_backend(TcamProp* self);

static gboolean gst_tcam_bin_get_device_info(TcamProp* self,
                                             const char* serial,
                                             char** name,
                                             char** identifier,
                                             char** connection_type);

static void gst_tcam_bin_prop_init(TcamPropInterface* iface)
{
    iface->get_tcam_property_names = gst_tcam_bin_get_property_names;
    iface->get_tcam_property_type = gst_tcam_bin_get_property_type;
    iface->get_tcam_property = gst_tcam_bin_get_tcam_property;
    iface->get_tcam_menu_entries = gst_tcam_bin_get_tcam_menu_entries;
    iface->set_tcam_property = gst_tcam_bin_set_tcam_property;
    iface->get_tcam_device_serials = gst_tcam_bin_get_device_serials;
    iface->get_tcam_device_serials_backend = gst_tcam_bin_get_device_serials_backend;
    iface->get_tcam_device_info = gst_tcam_bin_get_device_info;
}


G_DEFINE_TYPE_WITH_CODE(GstTcamBin,
                        gst_tcambin,
                        GST_TYPE_BIN,
                        G_IMPLEMENT_INTERFACE(TCAM_TYPE_PROP, gst_tcam_bin_prop_init))


/**
 * gst_tcam_get_property_type:
 * @self: a #GstTcamBin
 * @name: a #char* identifying the property to query
 *
 * Return the type of a property
 *
 * Returns: (transfer full): A string describing the property type
 */
static gchar* gst_tcam_bin_get_property_type(TcamProp* iface, const gchar* name)
{
    gchar* ret = NULL;

    GstTcamBin* self = GST_TCAMBIN(iface);

    if (!self->elements_created)
    {
        gst_tcambin_create_elements(GST_TCAMBIN(self));
    }

    GstIterator* it = gst_bin_iterate_elements(GST_BIN(self));
    GValue item = G_VALUE_INIT;
    for (GstIteratorResult res = gst_iterator_next(it, &item); res == GST_ITERATOR_OK;
         res = gst_iterator_next(it, &item))
    {
        GstElement* element = GST_ELEMENT(g_value_get_object(&item));
        if (TCAM_IS_PROP(element))
        {
            ret = g_strdup(tcam_prop_get_tcam_property_type(TCAM_PROP(element), name));
            if (ret != nullptr)
            {
                break;
            }
        }
        g_value_unset(&item);
    }

    gst_iterator_free(it);

    return ret;
}


/**
 * gst_tcam_bin_get_property_names:
 * @self: a #GstTcamBin
 *
 * Return a list of property names
 *
 * Returns: (element-type utf8) (transfer full): list of property names
 */
static GSList* gst_tcam_bin_get_property_names(TcamProp* iface)
{
    GSList* ret = NULL;
    GstTcamBin* self = GST_TCAMBIN(iface);

    if (!self->elements_created)
    {
        gst_tcambin_create_elements(GST_TCAMBIN(self));
    }

    GstIterator* it = gst_bin_iterate_elements(GST_BIN(self));
    GValue item = G_VALUE_INIT;
    for (GstIteratorResult res = gst_iterator_next(it, &item); res == GST_ITERATOR_OK;
         res = gst_iterator_next(it, &item))
    {
        GstElement* element = GST_ELEMENT(g_value_get_object(&item));
        if (TCAM_IS_PROP(element))
        {
            GSList* prop_names = tcam_prop_get_tcam_property_names(TCAM_PROP(element));
            ret = g_slist_concat(ret, prop_names);
        }
        g_value_unset(&item);
    }

    gst_iterator_free(it);

    return ret;
}


static gboolean gst_tcam_bin_get_tcam_property(TcamProp* iface,
                                               const gchar* name,
                                               GValue* value,
                                               GValue* min,
                                               GValue* max,
                                               GValue* def,
                                               GValue* step,
                                               GValue* type,
                                               GValue* flags,
                                               GValue* category,
                                               GValue* group)
{
    GstTcamBin* self = GST_TCAMBIN(iface);

    if (!self->elements_created)
    {
        gst_tcambin_create_elements(self);
    }

    gboolean ret = false;

    GstIterator* it = gst_bin_iterate_elements(GST_BIN(self));
    GValue item = G_VALUE_INIT;
    for (GstIteratorResult res = gst_iterator_next(it, &item); res == GST_ITERATOR_OK;
         res = gst_iterator_next(it, &item))
    {
        GstElement* element = GST_ELEMENT(g_value_get_object(&item));
        if (TCAM_IS_PROP(element))
        {
            if (tcam_prop_get_tcam_property(TCAM_PROP(element),
                                            name,
                                            value,
                                            min,
                                            max,
                                            def,
                                            step,
                                            type,
                                            flags,
                                            category,
                                            group))
            {
                ret = true;
                break;
            }
        }
        g_value_unset(&item);
    }

    gst_iterator_free(it);

    return ret;
}


/**
 * gst_tcam_bin_get_tcam_manu_entries:
 * @self: a #GstTcamBin
 * @name: a #char*
 *
 * Return a list of property names
 *
 * Returns: (element-type utf8) (transfer full): a #GSList
 */
static GSList* gst_tcam_bin_get_tcam_menu_entries(TcamProp* iface, const gchar* name)
{
    GstTcamBin* self = GST_TCAMBIN(iface);

    if (!self->elements_created)
    {
        gst_tcambin_create_elements(GST_TCAMBIN(self));
    }

    GSList* ret;

    GstIterator* it = gst_bin_iterate_elements(GST_BIN(self));
    GValue item = G_VALUE_INIT;
    for (GstIteratorResult res = gst_iterator_next(it, &item); res == GST_ITERATOR_OK;
         res = gst_iterator_next(it, &item))
    {
        GstElement* element = GST_ELEMENT(g_value_get_object(&item));
        if (TCAM_IS_PROP(element))
        {
            ret = tcam_prop_get_tcam_menu_entries(TCAM_PROP(element), name);
            if (ret)
            {
                break;
            }
        }
        g_value_unset(&item);
    }

    gst_iterator_free(it);

    return ret;
}

static gboolean gst_tcam_bin_set_tcam_property(TcamProp* iface,
                                               const gchar* name,
                                               const GValue* value)
{
    GstTcamBin* self = GST_TCAMBIN(iface);

    if (!self->elements_created)
    {
        gst_tcambin_create_elements(self);
    }

    gboolean ret = false;

    GstIterator* it = gst_bin_iterate_elements(GST_BIN(self));
    GValue item = G_VALUE_INIT;
    for (GstIteratorResult res = gst_iterator_next(it, &item); res == GST_ITERATOR_OK;
         res = gst_iterator_next(it, &item))
    {
        GstElement* element = GST_ELEMENT(g_value_get_object(&item));
        if (TCAM_IS_PROP(element))
        {
<<<<<<< HEAD
            if (g_strcmp0(gst_element_get_name(element), "tcambin-dutils") == 0)
            {
                GST_INFO("AHA");
            }
            if (tcam_prop_set_tcam_property(TCAM_PROP(element), name, value))
=======
            if (tcam_prop_set_tcam_property(TCAM_PROP(element),
                                            name,
                                            value))
>>>>>>> 4cb0639a
            {
                ret = true;
                break;
            }
        }
        g_value_unset(&item);
    }

    gst_iterator_free(it);

    return ret;
}


static GSList* gst_tcam_bin_get_device_serials(TcamProp* self __attribute((__unused__)))
{
    GstElement* src = gst_element_factory_make("tcamsrc", nullptr);
    if (src == nullptr)
    {
        g_critical("Failed to create a tcamsrc");
        return nullptr;
    }

    GSList* serials = tcam_prop_get_device_serials(TCAM_PROP(src));

    gst_object_unref(src);

    return serials;
}


static GSList* gst_tcam_bin_get_device_serials_backend(TcamProp* self __attribute((__unused__)))
{
    GstElement* src = gst_element_factory_make("tcamsrc", nullptr);
    if (src == nullptr)
    {
        g_critical("Failed to create a tcamsrc");
        return nullptr;
    }

    GSList* serials = tcam_prop_get_device_serials_backend(TCAM_PROP(src));

    gst_object_unref(src);

    return serials;
}


static gboolean gst_tcam_bin_get_device_info(TcamProp* self __attribute((__unused__)),
                                             const char* serial,
                                             char** name,
                                             char** identifier,
                                             char** connection_type)
{
    GstElement* src = gst_element_factory_make("tcamsrc", nullptr);
    if (src == nullptr)
    {
        g_critical("Failed to create a tcamsrc");
        return false;
    }
    gboolean ret =
        tcam_prop_get_device_info(TCAM_PROP(src), serial, name, identifier, connection_type);
    gst_object_unref(src);

    return ret;
}


//
// gstreamer module
//

static void gst_tcambin_class_init(GstTcamBinClass* klass);
static void gst_tcambin_init(GstTcamBin* klass);

enum
{
    PROP_0,
    PROP_SERIAL,
    PROP_DEVICE_TYPE,
    PROP_DEVICE_CAPS,
    PROP_USE_DUTILS,
    PROP_STATE
};

static GstStaticPadTemplate src_template =
    GST_STATIC_PAD_TEMPLATE("src", GST_PAD_SRC, GST_PAD_ALWAYS, GST_STATIC_CAPS_ANY);


static gboolean gst_tcambin_create_source(GstTcamBin* self)
{
    gst_tcambin_clear_source(self);

    GST_DEBUG("Creating source...");

    self->src = gst_element_factory_make("tcamsrc", "tcambin-source");
    gst_bin_add(GST_BIN(self), self->src);

    if (!self->data->device_type.empty())
    {
        GST_INFO("Setting source type to %s", self->data->device_type.c_str());
        g_object_set(G_OBJECT(self->src), "type", self->data->device_type.c_str(), NULL);
    }

    if (!self->data->device_serial.empty())
    {
        GST_INFO("Setting source serial to %s", self->data->device_serial.c_str());
        g_object_set(G_OBJECT(self->src), "serial", self->data->device_serial.c_str(), NULL);
    }


    // set to READY so that caps are always readable
    gst_element_set_state(self->src, GST_STATE_READY);

    char* serial_from_src = nullptr;
    char* type_from_src = nullptr;
    // query these as late as possible
    // src needs some time as things can happen async
    g_object_get(G_OBJECT(self->src), "serial", &serial_from_src, "type", &type_from_src, NULL);
    self->data->device_serial = serial_from_src != nullptr ? serial_from_src : std::string();
    self->data->device_type = type_from_src != nullptr ? type_from_src : std::string();

    if (serial_from_src)
    {
        g_free(serial_from_src);
    }
    if (type_from_src)
    {
        g_free(type_from_src);
    }

    GST_INFO_OBJECT(self,
                    "Opened device has serial: '%s' type: '%s'",
                    self->data->device_serial.c_str(),
                    self->data->device_type.c_str());

    self->data->src_caps = gst_helper::query_caps(gst_helper::get_static_pad(self->src, "src"));
    GST_INFO_OBJECT(
        self, "caps of src: %" GST_PTR_FORMAT, static_cast<void*>(self->data->src_caps.get()));

    return TRUE;
}


static void gst_tcambin_clear_source(GstTcamBin* self)
{
    if (self->src)
    {
        gst_element_set_state(self->src, GST_STATE_NULL);
        gst_bin_remove(GST_BIN(self), self->src);
        self->src = nullptr;
    }
}


static void gst_tcambin_clear_elements(GstTcamBin* self)
{

    auto remove_element = [=](GstElement** element) {
        if (!GST_IS_ELEMENT(*element))
        {
            return;
        }

        gst_element_set_state(*element, GST_STATE_NULL);
        gst_bin_remove(GST_BIN(self), *element);
        // not needed bin_remove automatically does that
        // gst_object_unref(element);
        *element = nullptr;
    };

    if (self->pipeline_caps)
    {
        gst_element_set_state(self->pipeline_caps, GST_STATE_NULL);
        if (self->src)
        {
            gst_element_unlink_pads(self->src, "src", self->pipeline_caps, "sink");
        }
        gst_bin_remove(GST_BIN(self), self->pipeline_caps);
        self->pipeline_caps = nullptr;
    }

    if (self->dutils)
    {
        remove_element(&self->dutils);
    }

    if (self->bayer_transform)
    {
        remove_element(&self->bayer_transform);
    }
    if (self->exposure)
    {
        remove_element(&self->exposure);
    }
    if (self->whitebalance)
    {
        remove_element(&self->whitebalance);
    }
    if (self->debayer)
    {
        remove_element(&self->debayer);
    }
    if (self->focus)
    {
        remove_element(&self->focus);
    }
    if (self->jpegdec)
    {
        remove_element(&self->jpegdec);
    }
    if (self->convert)
    {
        remove_element(&self->convert);
    }

    self->elements_created = false;
}


static gboolean create_and_add_element(GstElement** element,
                                       const char* factory_name,
                                       const char* element_name,
                                       GstBin* bin)
{
    auto factory = gst_element_factory_find(factory_name);

    if (!factory)
    {
        return FALSE;
    }
    gst_object_unref(factory);

    *element = gst_element_factory_make(factory_name, element_name);
    if (*element)
    {
        GST_DEBUG("Adding %s(%p) to pipeline", factory_name, (void*)*element);
        gst_bin_add(bin, *element);
    }
    else
    {
        return FALSE;
    }
    return TRUE;
}


static gboolean gst_tcambin_create_elements(GstTcamBin* self)
{

    if (self->elements_created)
    {
        return TRUE;
    }

    gst_tcambin_clear_elements(self);

    GST_INFO("creating elements");

    if (self->src == nullptr)
    {
        gst_tcambin_create_source(self);
    }

    self->pipeline_caps = gst_element_factory_make("capsfilter", "tcambin-src_caps");

    if (self->pipeline_caps == nullptr)
    {
        GST_ERROR("Could not create internal pipeline caps. Aborting");
        return FALSE;
    }

    gst_bin_add(GST_BIN(self), self->pipeline_caps);

    auto send_missing_element_msg = [self](const std::string& element_name) {
        std::string msg_string = "Could not create element '" + element_name + "'.";
        GError* err =
            g_error_new_literal(GST_CORE_ERROR, GST_CORE_ERROR_MISSING_PLUGIN, msg_string.c_str());
        GstMessage* msg = gst_message_new_error(GST_OBJECT(self), err, msg_string.c_str());
        gst_element_post_message(GST_ELEMENT(self), msg);
        g_error_free(err);
        GST_ERROR("%s", msg_string.c_str());
    };

    if (self->has_dutils && self->toggles.use_dutils)
    {
        if (!create_and_add_element(&self->dutils, "tcamdutils", "tcambin-dutils", GST_BIN(self)))
        {
            send_missing_element_msg("tcamdutils");
            return FALSE;
        }

        // go to finish and do not create other elements
        goto finished_element_creation;
    }

    if (self->data->device_type == "pimipi")
    {
        if (!create_and_add_element(&self->bayer_transform,
                                    "tcamby1xtransform",
                                    "tcambin-bayertransform",
                                    GST_BIN(self)))
        {
            send_missing_element_msg("tcambayertransform");
            return FALSE;
        }
    }

    // the following elements only support mono or bayer
    // security check to prevent faulty pipelines

<<<<<<< HEAD
    if ((contains_bayer(self->data->src_caps.get())
         || tcam_gst_raw_only_has_mono(self->data->src_caps.get()))
=======
    if ((contains_bayer( self->data->src_caps.get() )
        || tcam_gst_raw_only_has_mono( self->data->src_caps.get() ))
>>>>>>> 4cb0639a
        && self->data->device_type != "pimipi")
    {
        if (tcam_prop_get_tcam_property_type(TCAM_PROP(self->src), "Exposure Auto") == nullptr
            && tcam_prop_get_tcam_property_type(TCAM_PROP(self->src), "ExposureAuto") == nullptr)
        {
            if (!create_and_add_element(
                    &self->exposure, "tcamautoexposure", "tcambin-exposure", GST_BIN(self)))
            {
                send_missing_element_msg("tcamautoexposure");
                return FALSE;
            }
        }

        if (tcam_prop_get_tcam_property_type(TCAM_PROP(self->src), "Focus") != nullptr
            && (tcam_prop_get_tcam_property_type(TCAM_PROP(self->src), "Auto Focus") == nullptr
                && tcam_prop_get_tcam_property_type(TCAM_PROP(self->src), "Focus Auto") == nullptr
                && tcam_prop_get_tcam_property_type(TCAM_PROP(self->src), "FocusAuto") == nullptr))
        {
            if (!create_and_add_element(
                    &self->focus, "tcamautofocus", "tcambin-focus", GST_BIN(self)))
            {
                send_missing_element_msg("tcamautofocus");
                return FALSE;
            }
        }
    }

    // always add whitebalance when using bayer
    // we want it when debayering
    // users may still want it when asking for bayer
    if (contains_bayer(self->data->src_caps.get()))
    {
        // use this to see if the device already has the feature
        if (tcam_prop_get_tcam_property_type(TCAM_PROP(self->src), "Whitebalance Auto") == nullptr
            && tcam_prop_get_tcam_property_type(TCAM_PROP(self->src), "BalanceWhiteAuto")
                   == nullptr)
        {
            if (!create_and_add_element(
                    &self->whitebalance, "tcamwhitebalance", "tcambin-whitebalance", GST_BIN(self)))
            {
                send_missing_element_msg("tcamwhitebalance");
                return FALSE;
            }
        }
    }

    if (!create_and_add_element(&self->debayer, "bayer2rgb", "tcambin-debayer", GST_BIN(self)))
    {
        send_missing_element_msg("bayer2rgb");
        return FALSE;
    }

    if (contains_jpeg(self->data->src_caps.get()))
    {
        if (!create_and_add_element(&self->jpegdec, "jpegdec", "tcambin-jpegdec", GST_BIN(self)))
        {
            send_missing_element_msg("jpegdec");
            return FALSE;
        }
    }

// videoconvert can be needed by non-dutils and dutils pipelines
// thus include it after the label
finished_element_creation:

    // this is needed to allow for conversions such as
    // GRAY8 to BGRx that can exist when device-caps are set
    if (!create_and_add_element(&self->convert, "videoconvert", "tcambin-convert", GST_BIN(self)))
    {
        send_missing_element_msg("videoconvert");
        return FALSE;
    }

    self->elements_created = TRUE;

    return TRUE;
}


/**
 * Creating the required elements is responsibility of the caller
 */
static gboolean gst_tcambin_link_elements(GstTcamBin* self)
{
    GST_INFO("Linking elements");

    if (self->elements_linked)
    {
        GST_INFO("Already linked");
        return TRUE;
    }

    if (self->data->target_caps == nullptr)
    {
        GST_ERROR("Unknown target caps. Aborting.");
        return FALSE;
    }

    if (self->pipeline_caps == nullptr)
    {
        GST_ERROR("Could not create internal pipeline caps. Aborting");
        return FALSE;
    }

    if (self->data->src_caps == nullptr)
    {
        GST_ERROR("Could not find valid caps. Aborting pipeline creation.");
        return FALSE;
    }

    if (!gst_caps_is_fixed(self->data->src_caps.get()))
    {
        std::string sc = gst_helper::to_string(self->data->src_caps);
        GstCaps* tmp = tcam_gst_find_largest_caps(self->data->src_caps.get());
        GST_INFO("Caps were not fixed. Reduced '%s' to: '%s'",
                 sc.c_str(),
                 gst_helper::to_string(tmp).c_str());

        if (tmp)
        {
            self->data->src_caps.reset(tmp);
        }
        else
        {
            GST_WARNING("Unable to find largest caps. Continuing with unfixated caps.");
        }
    }
    else
    {
        GST_INFO("Caps are fixed. Using caps for src: %s",
                 gst_helper::to_string(self->data->src_caps).c_str());
    }

    // explicitly destroy the pipeline caps
    // when having a start/stop cycle that goes PLAYING-READY-PLAYING, etc
    // the capsfilter sometimes refuses to correctly link again
    // by simply destroying it and creating a new one we work around this issue

    if (self->pipeline_caps)
    {
        gst_element_set_state(self->pipeline_caps, GST_STATE_NULL);
        gst_bin_remove(GST_BIN(self), self->pipeline_caps);
    }

    self->pipeline_caps = gst_element_factory_make("capsfilter", "tcambin-src_caps");

    if (self->pipeline_caps == nullptr)
    {
        GST_ERROR("Could not create internal pipeline caps. Aborting");
        return FALSE;
    }

    gst_bin_add(GST_BIN(self), self->pipeline_caps);

    // back to normal linking

    g_object_set(self->pipeline_caps, "caps", self->data->src_caps.get(), NULL);

    gboolean ret = gst_element_link(self->src, self->pipeline_caps);

    if (!ret)
    {
        GST_ERROR("Unable to link src and capsfilter.");
        return ret;
    }

    // helper function to post error messages to GstBus
    auto send_linking_element_msg = [self](const std::string& element_name) {
        std::string msg_string = "Could not link element '" + element_name + "'.";
        GError* err =
            g_error_new(GST_CORE_ERROR, GST_CORE_ERROR_MISSING_PLUGIN, "%s", msg_string.c_str());
        GstMessage* msg = gst_message_new_error(GST_OBJECT(self), err, msg_string.c_str());
        gst_element_post_message(GST_ELEMENT(self), msg);
        g_error_free(err);
        GST_ERROR_OBJECT(self, "%s", msg_string.c_str());
    };

    // helper function to link elements
    auto link_elements = [self](bool condition,
                                GstElement** previous_element,
                                GstElement** element,
                                std::string& pipeline_description,
                                const std::string& name) {
        if (condition)
        {
            if (!*element)
            {
                return false;
            }

            gboolean link_ret = gst_element_link(*previous_element, *element);
            if (!link_ret)
            {
                return false;
            }

            pipeline_description += " ! ";
            pipeline_description += name;

            *previous_element = *element;
        }

        return true;
    };

    std::string pipeline_description = "tcamsrc ! ";
    pipeline_description += gst_helper::to_string(self->data->src_caps);

    GstElement* previous_element = self->pipeline_caps;

    if (self->has_dutils && self->modules.dutils)
    {
        if (!link_elements((self->has_dutils && self->modules.dutils),
                           &previous_element,
                           &self->dutils,
                           pipeline_description,
                           "tcamdutils"))
        {
            send_linking_element_msg("tcamdutils");
            return FALSE;
        }

        // goto finished_element_linking;
    }

    if (self->bayer_transform && self->modules.bayertransform)
    {
        if (!link_elements(self->modules.bayertransform,
                           &previous_element,
                           &self->bayer_transform,
                           pipeline_description,
                           "tcambayertransform"))
        {
            send_linking_element_msg("tcambayertransform");
            return FALSE;
        }
    }

    // the following elements only support mono or bayer
    // security check to prevent faulty pipelines

    if (gst_caps_are_bayer_only(self->data->src_caps.get())
        || tcam_gst_raw_only_has_mono(self->data->src_caps.get()))
    {
        if (tcam_prop_get_tcam_property_type(TCAM_PROP(self->src), "Exposure Auto") == nullptr
            || tcam_prop_get_tcam_property_type(TCAM_PROP(self->src), "ExposureAuto") == nullptr)
        {
            if (!link_elements(self->exposure,
                               &previous_element,
                               &self->exposure,
                               pipeline_description,
                               "tcamautoexposure"))
            {
                send_linking_element_msg("tcamautoexposure");
                return FALSE;
            }
        }

        if (tcam_prop_get_tcam_property_type(TCAM_PROP(self->src), "Focus") != nullptr
            && (tcam_prop_get_tcam_property_type(TCAM_PROP(self->src), "Auto Focus") == nullptr
                || tcam_prop_get_tcam_property_type(TCAM_PROP(self->src), "FocusAuto") == nullptr))
        {
            if (!link_elements(self->focus,
                               &previous_element,
                               &self->focus,
                               pipeline_description,
                               "tcamautofocus"))
            {
                send_linking_element_msg("tcamautofocus");
                return FALSE;
            }
        }
    }

    // always add whitebalance when using bayer
    // we want it when debayering
    // users may still want it when asking for bayer
    if (contains_bayer(self->data->src_caps.get()))
    {
        // use this to see if the device already has the feature
        if (tcam_prop_get_tcam_property_type(TCAM_PROP(self->src), "Whitebalance Auto") == nullptr)
        {
            if (!link_elements(self->whitebalance,
                               &previous_element,
                               &self->whitebalance,
                               pipeline_description,
                               "tcamwhitebalance"))
            {
                send_linking_element_msg("tcamwhitebalance");
                return FALSE;
            }
        }
    }

    if (!link_elements(self->modules.bayer2rgb,
                       &previous_element,
                       &self->debayer,
                       pipeline_description,
                       "bayer2rgb"))
    {
        send_linking_element_msg("bayer2rgb");
        return FALSE;
    }

    if (!link_elements(self->modules.jpegdec,
                       &previous_element,
                       &self->jpegdec,
                       pipeline_description,
                       "jpegdec"))
    {
        send_linking_element_msg("jpegdec");
        return FALSE;
    }

    // this is needed to allow for conversions such as
    // GRAY8 to BGRx that can exist when device-caps are set
    if (!link_elements(self->modules.videoconvert,
                       &previous_element,
                       &self->convert,
                       pipeline_description,
                       "videoconvert"))
    {
        send_linking_element_msg("videoconvert");
        return FALSE;
    }

    // finished_element_linking:

    GST_INFO_OBJECT(self,
                    "Using %s as exit element for internal pipeline: %s",
                    gst_element_get_name(previous_element),
                    pipeline_description.c_str());
    self->data->target_pad = gst_helper::get_static_pad(previous_element, "src");

    if (gst_helper::caps_empty_or_any(self->data->target_caps))
    {
        self->data->target_caps.reset(gst_caps_copy(self->data->src_caps.get()));
    }

    GST_INFO_OBJECT(
        self, "Working with exit caps: %s", gst_helper::to_string(self->data->target_caps).c_str());
    self->elements_linked = TRUE;

    return TRUE;
}


/**
 * Generate GstCaps that contains all possible caps from src, bayer2rgb and videoconvert
 * in case of an error: return nullptr
 */
static GstCaps* generate_all_caps(GstTcamBin* self)
{
    gst_helper::gst_unique_ptr<GstPad> in_pad = gst_helper::get_static_pad(self->src, "src");
    GstCaps* incoming_caps = gst_pad_query_caps(in_pad.get(), NULL);


    GstCaps* all_caps = gst_caps_new_empty();

    for (guint i = 0; i < gst_caps_get_size(incoming_caps); ++i)
    {
        // nvmm is described not in the gst_caps name
        // but as a GstCapsFeatures object
        // iterate over them, if existent to skip memory types we do not handle.
        GstCapsFeatures* features = gst_caps_get_features(incoming_caps, i);

        if (features)
        {
            if (gst_caps_features_contains (features, "memory:NVMM"))
            {
                //GST_INFO("Contains NVMM. Skipping");
                continue;
            }
        }

        GstCaps* tmp = gst_caps_copy_nth(incoming_caps, i);

        // append does not copy but transferres
        gst_caps_append(all_caps, tmp);
    }

    // we have four scenarios:
    // 1. camera has video/x-raw,format=GRAY8 = passed through
    // 2. camera has video/x-bayer => bayer may be passed through or converted => bayer2rgb
    // 3. camera has video/x-raw,format=SOMETHING => passed through
    // 4. camera has video/x-raw((memory:NVMM)) => filter as we cannot handle the memory type

    // this boils down to:
    // if camera is mono,jpeg,yuv => pass through and be done
    // if camera has bayer => add video/x-raw,format{EVERYTHING} with the correct settings

    GstCaps* to_remove = gst_caps_new_empty();

    for (guint i = 0; i < gst_caps_get_size(all_caps); ++i)
    {
        GstStructure* struc = gst_caps_get_structure(all_caps, i);

        if (gst_structure_get_field_type(struc, "format") == G_TYPE_STRING)
        {
            const char* string = gst_structure_get_string(struc, "format");

            if (tcam_gst_is_bayer8_string(string))
            {
                const GValue* width = gst_structure_get_value(struc, "width");
                const GValue* height = gst_structure_get_value(struc, "height");
                const GValue* framerate = gst_structure_get_value(struc, "framerate");

                GstStructure* s = gst_structure_new_empty("video/x-raw");

                GstCaps* tmp = get_caps_from_element_name("bayer2rgb", "src");

                GstStructure* tmp_struc = gst_structure_copy(gst_caps_get_structure(tmp, 0));
                gst_structure_set_value(s, "format", gst_structure_get_value(tmp_struc, "format"));

                gst_structure_set_value(s, "width", width);
                gst_structure_set_value(s, "height", height);
                gst_structure_set_value(s, "framerate", framerate);

                gst_caps_append_structure(all_caps, s);

                gst_caps_unref(tmp);
            }
            else if (!self->has_dutils
                     && (tcam_gst_is_bayer12_string(string)
                         || tcam_gst_is_bayer12_packed_string(string)
                         || tcam_gst_is_bayer16_string(string)))
            {
                gst_caps_append_structure(to_remove, gst_structure_copy(struc));
            }
        }
    }

    gst_caps_unref(incoming_caps);

    // TODO: find alternative
    // caps_substract implicitly calls gst_caps_simplify
    // this causes 'weird' caps like video/x-raw,format=rggb,width={2448, 2048},height=2048
    // these are hard to parse and should be avoided.
    // all_caps = gst_caps_subtract(all_caps, to_remove);

    gst_caps_unref(to_remove);
    return all_caps;
}


static void set_target_pad(GstTcamBin* self)
{

    gst_ghost_pad_set_target(GST_GHOST_PAD(self->data->src_ghost_pad), NULL);

    if (self->target_set == FALSE)
    {
        if (self->data->target_pad == nullptr)
        {
            GST_ERROR("target_pad not defined");
        }
        else
        {
            if (!gst_ghost_pad_set_target(GST_GHOST_PAD(self->data->src_ghost_pad),
                                          self->data->target_pad.get()))
            {
                GST_ERROR("Could not set target for ghostpad.");
            }
        }
        self->target_set = TRUE;
    }
}


static gboolean apply_state(GstTcamBin* self, const std::string& state)
{
    bool ret;
    if (self->data->device_serial.empty())
    {
        ret = load_device_settings(TCAM_PROP(self), "", state);
    }
    else
    {
        ret = load_device_settings(TCAM_PROP(self), self->data->device_serial, state);
    }

    if (!ret)
    {
        GST_WARNING_OBJECT(self, "Device may be in an undefined state.");
    }

    return ret;
}


static GstStateChangeReturn gst_tcam_bin_change_state(GstElement* element, GstStateChange trans)
{
    GstStateChangeReturn ret = GST_STATE_CHANGE_SUCCESS;

    GstTcamBin* self = GST_TCAMBIN(element);

    switch (trans)
    {
        case GST_STATE_CHANGE_NULL_TO_READY:
        {
            GST_INFO("NULL_TO_READY");

            // post message about dutils version missmatch
            // this only happens when we have found tcamdutils
            // but the previous version check failed
            // user can manually set use_dutils to true
            // which overwrites this message
            if (self->has_dutils && !self->use_dutils)
            {
                std::string dutils_warning = "tcamdutils version mismatch! "
                    "tcamdutils and tiscamera require identical major.minor version. "
                    "Overwrite at own risk by explicitly setting 'tcambin use-dutils=true'. "
                    "Found '" + get_plugin_version("tcamdutils")
                    + "' Required: '" + get_version_major() + "." + get_version_minor() + "'";

                GST_WARNING(dutils_warning.c_str());

                GError *err = g_error_new (g_quark_from_string("tcamdutils version missmatch"),
                                           1, "%s", GST_ELEMENT_NAME(element));

                GstMessage* msg = gst_message_new_warning(GST_OBJECT(element), err, dutils_warning.c_str());
                g_clear_error(&err);
                gst_element_post_message(GST_ELEMENT(self), msg);

            }

            if (self->src == nullptr)
            {
                gst_tcambin_create_source(self);
            }

            gst_element_set_state(self->src, GST_STATE_READY);

            self->data->out_caps.reset(gst_element_factory_make("capsfilter", "tcambin-out_caps"));

            gst_ghost_pad_set_target(GST_GHOST_PAD(self->data->src_ghost_pad),
                                     gst_helper::get_static_pad(self->data->out_caps, "src").get());

            GstCaps* all_caps = generate_all_caps(self);
            g_object_set(self->data->out_caps.get(), "caps", all_caps, NULL);
            gst_caps_unref(all_caps);

            if (!self->elements_created)
            {
                if (!gst_tcambin_create_elements(self))
                {
                    GST_ERROR("Error while creating elements");
                }
            }
            break;
        }
        case GST_STATE_CHANGE_READY_TO_PAUSED:
        {
            GST_INFO("READY_TO_PAUSED");

            gst_helper::gst_unique_ptr<GstPad> sinkpad { gst_pad_get_peer(
                self->data->src_ghost_pad) };

            if (sinkpad == nullptr)
            {
                self->data->target_caps.reset(gst_caps_new_empty());
            }
            else
            {
                GstElement* par = gst_pad_get_parent_element(sinkpad.get());

                if (strcmp(g_type_name(
                               gst_element_factory_get_element_type(gst_element_get_factory(par))),
                           "GstCapsFilter")
                    == 0)
                {
                    GstCaps* ptr = nullptr;
                    g_object_get(par, "caps", &ptr, NULL);

                    self->data->target_caps.reset(ptr);
                }
                else
                {
                    self->data->target_caps = gst_helper::query_caps(sinkpad);
                }
                gst_object_unref(par);
                GST_INFO_OBJECT(self,
                                "caps of sink: %" GST_PTR_FORMAT,
                                static_cast<void*>(self->data->target_caps.get()));
            }

            gst_helper::gst_unique_ptr<GstCaps> src_caps =
                gst_helper::query_caps(gst_helper::get_static_pad(self->src, "src"));
            GST_INFO_OBJECT(
                self, "caps of src: %" GST_PTR_FORMAT, static_cast<void*>(src_caps.get()));

            // this flag is to used to make the creation of pipelines easier
            // while tcamby1xtransform can convert between many formats
            // it is not always obvious how to create a pipeline with it
            // when using non pimipi cameras
            // for now (2021.01.13) ignore it if that is the case
            self->toggles.use_by1xtransform =
                g_strcmp0("pimipi", self->data->device_type.c_str()) == 0;

            if (self->data->user_caps)
            {
                GstCaps* tmp = gst_caps_intersect(self->data->user_caps.get(), src_caps.get());
                if (tmp == nullptr)
                {
                    GST_ERROR_OBJECT(self,
                                     "The user defined device caps are not supported by the "
                                     "device. User caps are: %s",
                                     gst_helper::to_string(self->data->user_caps).c_str());
                    return GST_STATE_CHANGE_FAILURE;
                }

                self->data->user_caps.reset(tmp);


                // Use the intersected caps instead of the user defined ones.
                // This allows us to work with valid device caps even when
                // the user defines caps like 'video/x-raw,format=BGR' because
                // they want to define the device format but not the resolution etc.
                GST_INFO_OBJECT(self,
                                "Using user defined caps for tcamsrc. User caps are: %s",
                                gst_helper::to_string(self->data->user_caps).c_str());

                self->data->src_caps.reset(find_input_caps(self->data->user_caps.get(),
                                                           self->data->target_caps.get(),
                                                           self->modules,
                                                           self->toggles));
            }
            else
            {
                self->data->src_caps.reset(find_input_caps(
                    src_caps.get(), self->data->target_caps.get(), self->modules, self->toggles));
            }

            if (!self->data->src_caps || gst_caps_is_empty(self->data->src_caps.get()))
            {
                GST_ERROR_OBJECT(self,
                                 "Unable to work with given caps: %s",
                                 gst_helper::to_string(self->data->target_caps).c_str());
                return GST_STATE_CHANGE_FAILURE;
            }

            if (!gst_tcambin_link_elements(self))
            {
                GST_ERROR("Unable to link elements");
                return GST_STATE_CHANGE_FAILURE;
            }
            if (self->pipeline_caps && self->data->src_caps)
            {

                self->data->src_caps.reset(tcam_gst_find_largest_caps(self->data->src_caps.get()));

                g_object_set(self->pipeline_caps, "caps", self->data->src_caps.get(), NULL);
            }
            set_target_pad(self);

            /*
             * We send this message as a means of always notifying
             * applications of the output caps we use.
             * This is done for the case where no output caps are given
             * and the bin selected the caps that shall go out.
             * With this message applications have a way of displaying
             * the selected caps, no matter what.
             */

            gchar* caps_info_string = g_strdup_printf(
                "Working with src caps: %s", gst_helper::to_string(self->data->src_caps).c_str());

            GstMessage* msg = gst_message_new_info(GST_OBJECT(element), nullptr, caps_info_string);
            g_free(caps_info_string);
            gst_element_post_message(element, msg);
<<<<<<< HEAD

            ret = GST_STATE_CHANGE_NO_PREROLL;
            break;
        }
        case GST_STATE_CHANGE_PLAYING_TO_PLAYING:
        {
            GST_INFO("Changing state: %s", gst_state_change_get_name(trans));

=======
>>>>>>> 4cb0639a
            if (self->must_apply_state)
            {
                apply_state(self, self->data->state);
                self->must_apply_state = FALSE;
            }
            break;
        }
        default:
        {
#if GST_VERSION_MINOR >= 14
            GST_INFO("Changing state: %s", gst_state_change_get_name(trans));
#endif
            break;
        }
    }

    gst_element_set_locked_state(element, TRUE);
    auto tmp_ret = GST_ELEMENT_CLASS(parent_class)->change_state(element, trans);
    gst_element_set_locked_state(element, FALSE);

    if (tmp_ret == GST_STATE_CHANGE_FAILURE)
    {
        return tmp_ret;
    }

    switch (trans)
    {
        case GST_STATE_CHANGE_PLAYING_TO_PAUSED:
        {
            ret = GST_STATE_CHANGE_NO_PREROLL;
            break;
        }
        case GST_STATE_CHANGE_PAUSED_TO_READY:
        {
            self->target_set = FALSE;
            self->elements_linked = FALSE;

            self->data->src_caps.reset();

            break;
        }
        case GST_STATE_CHANGE_READY_TO_NULL:
        {
            gst_tcambin_clear_source(self);
            gst_tcambin_clear_elements(self);
            gst_ghost_pad_set_target(GST_GHOST_PAD(self->data->src_ghost_pad), NULL);
            break;
        }
        default:
        {
            break;
        }
    }

    return ret;
}


static void gst_tcambin_get_property(GObject* object,
                                     guint prop_id,
                                     GValue* value,
                                     GParamSpec* pspec)
{
    GstTcamBin* self = GST_TCAMBIN(object);
    switch (prop_id)
    {
        case PROP_SERIAL:
        {
            if (self->src)
            {
                g_object_get_property(G_OBJECT(self->src), "serial", value);
            }
            else
            {
                g_value_set_string(value, self->data->device_serial.c_str());
            }
            break;
        }
        case PROP_DEVICE_TYPE:
        {

            if (self->src)
            {
                g_object_get_property(G_OBJECT(self->src), "type", value);
            }
            else
            {
                g_value_set_string(value, self->data->device_type.c_str());
            }
            break;
        }
        case PROP_DEVICE_CAPS:
        {
            g_value_set_string(value, gst_helper::to_string(self->data->user_caps).c_str());
            break;
        }
        case PROP_USE_DUTILS:
        {
            g_value_set_boolean(value, self->toggles.use_dutils);
            break;
        }
        case PROP_STATE:
        {
            if (!self->elements_created)
            {
                gst_tcambin_create_elements(GST_TCAMBIN(self));
            }
            if (!self->data->device_serial.empty())
            {
                std::string bla =
                    create_device_settings(self->data->device_serial, TCAM_PROP(self)).c_str();
                g_value_set_string(value, bla.c_str());
            }
            else
            {
                g_value_set_string(value, "");
            }
            break;
        }
        default:
        {
            G_OBJECT_WARN_INVALID_PROPERTY_ID(object, prop_id, pspec);
            break;
        }
    }
}


static void gst_tcambin_set_property(GObject* object,
                                     guint prop_id,
                                     const GValue* value,
                                     GParamSpec* pspec)
{
    GstTcamBin* self = GST_TCAMBIN(object);

    switch (prop_id)
    {
        case PROP_SERIAL:
        {
            self->data->device_serial =
                g_value_get_string(value) != nullptr ? g_value_get_string(value) : std::string();
            if (self->src != nullptr)
            {
                GST_INFO("Setting source serial to %s", self->data->device_serial.c_str());
                g_object_set_property(G_OBJECT(self->src), "serial", value);
            }

            break;
        }
        case PROP_DEVICE_TYPE:
        {
            self->data->device_type =
                g_value_get_string(value) != nullptr ? g_value_get_string(value) : std::string();
            if (self->src != nullptr)
            {
                GST_INFO("Setting source device type to %s", g_value_get_string(value));
                g_object_set_property(G_OBJECT(self->src), "type", value);
            }
            break;
        }
        case PROP_DEVICE_CAPS:
        {
            self->data->user_caps.reset(gst_caps_from_string(g_value_get_string(value)));
            break;
        }
        case PROP_USE_DUTILS:
        {
            self->toggles.use_dutils = g_value_get_boolean(value);

            GstState state;

            GstStateChangeReturn ret =
                gst_element_get_state(GST_ELEMENT(self), &state, nullptr, 1000000000);

            // only change elements when we are in a clear state
            // and that state is not higher than READY
            if ((ret = GST_STATE_CHANGE_SUCCESS)
                && (state == GST_STATE_NULL || state == GST_STATE_READY))
            {
                gst_tcambin_clear_elements(self);
                gst_tcambin_create_elements(self);
            }
            break;
        }
        case PROP_STATE:
        {
            GstState gstate;

            gst_element_get_state(GST_ELEMENT(self), &gstate, nullptr, 1000000);

            if (gstate == GST_STATE_VOID_PENDING || gstate == GST_STATE_NULL
                || gstate == GST_STATE_READY || gstate == GST_STATE_PAUSED)
            {
                GST_INFO(
                    "tcambin not ready. State will be applied once GST_STATE_READY is reached.");
                self->must_apply_state = TRUE;
                self->data->state = g_value_get_string(value) != nullptr ?
                                        g_value_get_string(value) :
                                        std::string();
            }
            else
            {
                self->must_apply_state = FALSE;

                bool ret = apply_state(self, g_value_get_string(value));
                if (!ret)
                {
                    GST_WARNING("Device may be in an undefined state.");
                }
            }
            break;
        }
        default:
        {
            G_OBJECT_WARN_INVALID_PROPERTY_ID(object, prop_id, pspec);
            break;
        }
    }
}


static bool verify_tcamdutils_version()
{
    std::string dutils_version = get_plugin_version("tcamdutils");

    std::string tcam_version = get_version_major();
    tcam_version += ".";
    tcam_version += get_version_minor();

    // Only check major.minor
    // everything else is potential bugfix
    if (dutils_version.find(tcam_version) == std::string::npos)
    {
<<<<<<< HEAD
        GST_WARNING(
            "Version missmatch for tcamdutils. Auto usage disabled. Found '%s' Required: '%s'",
            dutils_version.c_str(),
            tcam_version.c_str());
=======
        // do not post any messages here
        // element is not yet fully initialized
        // messages will _not_ be correctly propagated

>>>>>>> 4cb0639a
        return false;
    }

    return true;
}


static void gst_tcambin_init(GstTcamBin* self)
{
    GST_DEBUG_OBJECT(self, "init");


    self->toggles.use_dutils = TRUE;
    self->elements_linked = FALSE;

    self->data = new tcambin_data;

    auto factory = gst_element_factory_find("tcamdutils");

    if (factory != nullptr)
    {
        self->has_dutils = TRUE;
        gst_object_unref(factory);
        self->toggles.use_dutils = verify_tcamdutils_version();
    }
    else
    {
        self->has_dutils = FALSE;
        self->toggles.use_dutils = FALSE;
    }

    self->src = nullptr;
    self->pipeline_caps = nullptr;
    self->dutils = nullptr;
    self->bayer_transform = nullptr;
    self->exposure = nullptr;
    self->whitebalance = nullptr;
    self->debayer = nullptr;
    self->focus = nullptr;
    self->jpegdec = nullptr;
    self->convert = nullptr;

    // NOTE: the result of gst_ghost_pad_new_no_target is a floating reference that is consumer by gst_element_add_pad
    self->data->src_ghost_pad = gst_ghost_pad_new_no_target("src", GST_PAD_SRC);
    gst_element_add_pad(GST_ELEMENT(self), self->data->src_ghost_pad);

    GST_OBJECT_FLAG_SET(self, GST_ELEMENT_FLAG_SOURCE);
}

static void gst_tcambin_finalize(GObject* object)
{
    GstTcamBin* self = GST_TCAMBIN(object);

    delete self->data;

    G_OBJECT_CLASS(parent_class)->finalize(object);
}

static void gst_tcambin_dispose(GstTcamBin* self)
{
    GST_DEBUG("dispose");

    gst_tcambin_clear_source(self);
    gst_tcambin_clear_elements(self);

    if (self->data->src_ghost_pad)
    {
        gst_element_remove_pad(GST_ELEMENT(self),
                               self->data->src_ghost_pad); // this actually releases the ghost pad
        self->data->src_ghost_pad = nullptr;
    }

    G_OBJECT_CLASS(parent_class)->dispose((GObject*)self);
}


static void gst_tcambin_class_init(GstTcamBinClass* klass)
{
    GObjectClass* object_class = G_OBJECT_CLASS(klass);
    GstElementClass* element_class = GST_ELEMENT_CLASS(klass);

    object_class->dispose = (GObjectFinalizeFunc)gst_tcambin_dispose;
    object_class->finalize = gst_tcambin_finalize;
    object_class->set_property = gst_tcambin_set_property;
    object_class->get_property = gst_tcambin_get_property;

    element_class->change_state = GST_DEBUG_FUNCPTR(gst_tcam_bin_change_state);

    g_object_class_install_property(
        object_class,
        PROP_SERIAL,
        g_param_spec_string("serial",
                            "Camera serial",
                            "Serial of the camera that shall be used",
                            "",
                            static_cast<GParamFlags>(G_PARAM_READWRITE | G_PARAM_STATIC_STRINGS)));


    g_object_class_install_property(
        object_class,
        PROP_DEVICE_TYPE,
        g_param_spec_string("type",
                            "Camera type",
                            "type/backend of the camera",
                            "auto",
                            static_cast<GParamFlags>(G_PARAM_READWRITE | G_PARAM_STATIC_STRINGS)));


    g_object_class_install_property(
        object_class,
        PROP_DEVICE_CAPS,
        g_param_spec_string("device-caps",
                            "Device Caps",
                            "GstCaps the tcamsrc shall use",
                            "",
                            static_cast<GParamFlags>(G_PARAM_READWRITE | G_PARAM_STATIC_STRINGS)));

    g_object_class_install_property(
        object_class,
        PROP_USE_DUTILS,
        g_param_spec_boolean("use-dutils",
                             "Allow usage of dutils element",
                             "",
                             TRUE,
                             static_cast<GParamFlags>(G_PARAM_READWRITE | G_PARAM_STATIC_STRINGS)));

    g_object_class_install_property(
        object_class,
        PROP_STATE,
        g_param_spec_string("state",
                            "Property State",
                            "Property values the internal elements shall use",
                            "",
                            static_cast<GParamFlags>(G_PARAM_READWRITE | G_PARAM_STATIC_STRINGS)));


    gst_element_class_add_pad_template(element_class, gst_static_pad_template_get(&src_template));

    gst_element_class_set_details_simple(element_class,
                                         "Tcam Video Bin",
                                         "Source/Video",
                                         "Tcam based bin",
                                         "The Imaging Source <support@theimagingsource.com>");
}


static gboolean plugin_init(GstPlugin* plugin)
{
    GST_DEBUG_CATEGORY_INIT(gst_tcambin_debug, "tcambin", 0, "TcamBin");

    return gst_element_register(plugin, "tcambin", GST_RANK_NONE, GST_TYPE_TCAMBIN);
}

#ifndef TCAMBIN_VERSION
#define TCAMBIN_VERSION "1.0.0"
#endif


#ifndef PACKAGE
#define PACKAGE "tcam"
#endif

GST_PLUGIN_DEFINE(GST_VERSION_MAJOR,
                  GST_VERSION_MINOR,
                  tcambin,
                  "Tcam Video Bin",
                  plugin_init,
                  get_version(),
                  "Proprietary",
                  "tcambin",
                  "theimagingsource.com")<|MERGE_RESOLUTION|>--- conflicted
+++ resolved
@@ -310,17 +310,7 @@
         GstElement* element = GST_ELEMENT(g_value_get_object(&item));
         if (TCAM_IS_PROP(element))
         {
-<<<<<<< HEAD
-            if (g_strcmp0(gst_element_get_name(element), "tcambin-dutils") == 0)
-            {
-                GST_INFO("AHA");
-            }
             if (tcam_prop_set_tcam_property(TCAM_PROP(element), name, value))
-=======
-            if (tcam_prop_set_tcam_property(TCAM_PROP(element),
-                                            name,
-                                            value))
->>>>>>> 4cb0639a
             {
                 ret = true;
                 break;
@@ -632,13 +622,8 @@
     // the following elements only support mono or bayer
     // security check to prevent faulty pipelines
 
-<<<<<<< HEAD
     if ((contains_bayer(self->data->src_caps.get())
          || tcam_gst_raw_only_has_mono(self->data->src_caps.get()))
-=======
-    if ((contains_bayer( self->data->src_caps.get() )
-        || tcam_gst_raw_only_has_mono( self->data->src_caps.get() ))
->>>>>>> 4cb0639a
         && self->data->device_type != "pimipi")
     {
         if (tcam_prop_get_tcam_property_type(TCAM_PROP(self->src), "Exposure Auto") == nullptr
@@ -1146,7 +1131,7 @@
             // but the previous version check failed
             // user can manually set use_dutils to true
             // which overwrites this message
-            if (self->has_dutils && !self->use_dutils)
+            if (self->has_dutils && !self->toggles.use_dutils)
             {
                 std::string dutils_warning = "tcamdutils version mismatch! "
                     "tcamdutils and tiscamera require identical major.minor version. "
@@ -1309,22 +1294,14 @@
             GstMessage* msg = gst_message_new_info(GST_OBJECT(element), nullptr, caps_info_string);
             g_free(caps_info_string);
             gst_element_post_message(element, msg);
-<<<<<<< HEAD
-
-            ret = GST_STATE_CHANGE_NO_PREROLL;
-            break;
-        }
-        case GST_STATE_CHANGE_PLAYING_TO_PLAYING:
-        {
-            GST_INFO("Changing state: %s", gst_state_change_get_name(trans));
-
-=======
->>>>>>> 4cb0639a
+
             if (self->must_apply_state)
             {
                 apply_state(self, self->data->state);
                 self->must_apply_state = FALSE;
             }
+
+            ret = GST_STATE_CHANGE_NO_PREROLL;
             break;
         }
         default:
@@ -1553,17 +1530,10 @@
     // everything else is potential bugfix
     if (dutils_version.find(tcam_version) == std::string::npos)
     {
-<<<<<<< HEAD
-        GST_WARNING(
-            "Version missmatch for tcamdutils. Auto usage disabled. Found '%s' Required: '%s'",
-            dutils_version.c_str(),
-            tcam_version.c_str());
-=======
         // do not post any messages here
         // element is not yet fully initialized
         // messages will _not_ be correctly propagated
 
->>>>>>> 4cb0639a
         return false;
     }
 
