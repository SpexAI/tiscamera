/*
 * Copyright 2020 The Imaging Source Europe GmbH
 *
 * Licensed under the Apache License, Version 2.0 (the "License");
 * you may not use this file except in compliance with the License.
 * You may obtain a copy of the License at
 *
 * http://www.apache.org/licenses/LICENSE-2.0
 *
 * Unless required by applicable law or agreed to in writing, software
 * distributed under the License is distributed on an "AS IS" BASIS,
 * WITHOUT WARRANTIES OR CONDITIONS OF ANY KIND, either express or implied.
 * See the License for the specific language governing permissions and
 * limitations under the License.
 */

#include "gsttcamsrc.h"

#include "tcamgstbase.h"
#include "tcamgststrings.h"

#include "tcamprop.h"
#include "tcam.h"

#include "logging.h"
#include <unistd.h>
#include <stdarg.h>
#include <stdlib.h>
#include <assert.h>


#include <stdio.h>
#include <vector>
#include <queue>
#include <algorithm>


//
// Do not error on format warnings. They should happen only in debug statements anyway
//
#pragma GCC diagnostic ignored "-Wformat"

GST_DEBUG_CATEGORY_STATIC (tcam_src_debug);
#define GST_CAT_DEFAULT tcam_src_debug


// helper functions



const char* type_to_str (TCAM_DEVICE_TYPE type)
{
    switch (type)
    {
        case TCAM_DEVICE_TYPE_V4L2:
            return "v4l2";
        case TCAM_DEVICE_TYPE_ARAVIS:
            return "aravis";
        case TCAM_DEVICE_TYPE_LIBUSB:
            return "libusb";
        case TCAM_DEVICE_TYPE_PIMIPI:
            return "pimipi";
        case TCAM_DEVICE_TYPE_MIPI:
            return "mipi";
        default:
            return "unknown";
    }
}


TCAM_DEVICE_TYPE str_to_type (const std::string& str)
{
    if (str == "aravis")
    {
        return TCAM_DEVICE_TYPE_ARAVIS;
    }
    else if (str == "v4l2")
    {
        return TCAM_DEVICE_TYPE_V4L2;
    }
    else if (str == "libusb")
    {
        return TCAM_DEVICE_TYPE_LIBUSB;
    }
    else if (str == "pimipi")
    {
        return TCAM_DEVICE_TYPE_PIMIPI;
    }
    else if (str == "mipi")
    {
        return TCAM_DEVICE_TYPE_MIPI;
    }
    else
    {
        return TCAM_DEVICE_TYPE_UNKNOWN;
    }
}


static GSList* gst_tcam_src_get_property_names (TcamProp* self);

static gchar* gst_tcam_src_get_property_type (TcamProp* self, const gchar* name);

static gboolean gst_tcam_src_get_tcam_property (TcamProp* self,
                                                const gchar* name,
                                                GValue* value,
                                                GValue* min,
                                                GValue* max,
                                                GValue* def,
                                                GValue* step,
                                                GValue* type,
                                                GValue* flags,
                                                GValue* category,
                                                GValue* group);

static GSList* gst_tcam_src_get_menu_entries (TcamProp* iface,
                                              const char* menu_name);

static gboolean gst_tcam_src_set_tcam_property (TcamProp* self,
                                                const gchar* name,
                                                const GValue* value);

static GSList* gst_tcam_src_get_device_serials (TcamProp* self);
static GSList* gst_tcam_src_get_device_serials_backend (TcamProp* self);

static gboolean gst_tcam_src_get_device_info (TcamProp* self,
                                              const char* serial,
                                              char** name,
                                              char** identifier,
                                              char** connection_type);

static gboolean open_source_element (GstTcamSrc* self);


static void gst_tcam_src_prop_init (TcamPropInterface* iface)
{
    iface->get_property_names = gst_tcam_src_get_property_names;
    iface->get_property_type = gst_tcam_src_get_property_type;
    iface->get_property = gst_tcam_src_get_tcam_property;
    iface->get_menu_entries = gst_tcam_src_get_menu_entries;
    iface->set_property = gst_tcam_src_set_tcam_property;
    iface->get_device_serials = gst_tcam_src_get_device_serials;
    iface->get_device_serials_backend = gst_tcam_src_get_device_serials_backend;
    iface->get_device_info = gst_tcam_src_get_device_info;
}


#define gst_tcam_src_parent_class parent_class

G_DEFINE_TYPE_WITH_CODE (GstTcamSrc, gst_tcam_src, GST_TYPE_BIN,
                         G_IMPLEMENT_INTERFACE (TCAM_TYPE_PROP,
                                                gst_tcam_src_prop_init))

/**
 * gst_tcam_get_property_type:
 * @self: a #GstTcamSrcProp
 * @name: a #char* identifying the property to query
 *
 * Return the type of a property
 *
 * Returns: (transfer full): A string describing the property type
 */
static gchar* gst_tcam_src_get_property_type (TcamProp* iface,
                                              const gchar* name)
{
    const gchar* ret = NULL;
    GstTcamSrc* self = GST_TCAM_SRC (iface);

    if (!self->active_source)
    {
        if (!open_source_element(self))
        {
            return FALSE;
        }
    }

    ret = tcam_prop_get_tcam_property_type(TCAM_PROP(self->active_source),
                                           name);


    return (gchar*)ret;
}

/**
 * gst_tcam_src_get_property_names:
 * @self: a #GstTcamSrc
 *
 * Return a list of property names
 *
 * Returns: (element-type utf8) (transfer full): list of property names
 */
static GSList* gst_tcam_src_get_property_names (TcamProp* iface)
{
    GstTcamSrc* self = GST_TCAM_SRC(iface);

    if (!self->active_source)
    {
        if (!open_source_element(self))
        {
            return FALSE;
        }
    }

    return tcam_prop_get_tcam_property_names(TCAM_PROP(self->active_source));
}


static gboolean gst_tcam_src_get_tcam_property (TcamProp* iface,
                                                const gchar* name,
                                                GValue* value,
                                                GValue* min,
                                                GValue* max,
                                                GValue* def,
                                                GValue* step,
                                                GValue* type,
                                                GValue* flags,
                                                GValue* category,
                                                GValue* group)
{
<<<<<<< HEAD
    GstTcamSrc* self = GST_TCAM_SRC(iface);
=======
    gboolean ret = TRUE;
    GstTcamSrc *self = GST_TCAM_SRC (iface);

    if (self->device == nullptr)
    {
        if (!gst_tcam_src_init_camera(self))
        {
            return FALSE;
        }
    }

    tcam::Property* property = self->device->dev->get_property_by_name(name);

    if (property == nullptr)
    {
        GST_DEBUG_OBJECT (GST_TCAM_SRC (iface), "no property with name: '%s'", name );
        return FALSE;
    }

    property->update();

    struct tcam_device_property prop = property->get_struct();

    if (flags)
    {
        g_value_init(flags, G_TYPE_INT);
        g_value_set_int(flags, prop.flags);
    }

    if (category)
    {
        g_value_init(category, G_TYPE_STRING);
        g_value_set_string(category, tcam::category2string(prop.group.property_category).c_str());
    }
    if (group)
    {
        g_value_init(group, G_TYPE_STRING);
        g_value_set_string(group, tcam::get_control_reference(prop.group.property_group).name.c_str());
    }

    switch (prop.type)
    {
        case TCAM_PROPERTY_TYPE_INTEGER:
        case TCAM_PROPERTY_TYPE_ENUMERATION:
            if (value)
            {
                if (prop.type == TCAM_PROPERTY_TYPE_INTEGER)
                {
                    g_value_init (value, G_TYPE_INT);
                    g_value_set_int (value, prop.value.i.value);
                }
                else if (prop.type == TCAM_PROPERTY_TYPE_ENUMERATION)
                {
                    g_value_init(value, G_TYPE_STRING);
                    g_value_set_string(value, ((tcam::PropertyEnumeration*)property)->get_value().c_str());
                }
            }
            if (min)
            {
                g_value_init (min, G_TYPE_INT);
                g_value_set_int (min, prop.value.i.min);
            }
            if (max)
            {
                g_value_init (max, G_TYPE_INT);
                g_value_set_int (max, (int)prop.value.i.max);
            }
            if (def)
            {
                if (prop.type == TCAM_PROPERTY_TYPE_INTEGER)
                {
                    g_value_init (def, G_TYPE_INT);
                    g_value_set_int (def, prop.value.i.default_value);
                }
                else if (prop.type == TCAM_PROPERTY_TYPE_ENUMERATION)
                {
                    g_value_init(def, G_TYPE_STRING);
                    g_value_set_string(def, ((tcam::PropertyEnumeration*)property)->get_default().c_str());
                }
            }
            if (step)
            {
                g_value_init (step, G_TYPE_INT);
                g_value_set_int (step, prop.value.i.step);
            }
            if (type)
            {
                // g_value_set_gtype (type, G_TYPE_INT);
                g_value_init(type, G_TYPE_STRING);
                g_value_set_string(type, gst_tcam_src_get_property_type(iface, name));
            }
            break;
        case TCAM_PROPERTY_TYPE_DOUBLE:
            if (value)
            {
                g_value_init (value, G_TYPE_DOUBLE);
                g_value_set_double (value, prop.value.d.value);
            }
            if (min)
            {
                g_value_init (min, G_TYPE_DOUBLE);
                g_value_set_double (min, prop.value.d.min);
            }
            if (max)
            {
                g_value_init (max, G_TYPE_DOUBLE);
                g_value_set_double (max, prop.value.d.max);
            }
            if (def)
            {
                g_value_init (def, G_TYPE_DOUBLE);
                g_value_set_double (def, prop.value.d.default_value);
            }
            if (step)
            {
                g_value_init (step, G_TYPE_DOUBLE);
                g_value_set_double (step, prop.value.d.step);
            }
            if (type)
            {
                g_value_init(type, G_TYPE_STRING);
                g_value_set_string(type, gst_tcam_src_get_property_type(iface, name));
            }
            break;
        case TCAM_PROPERTY_TYPE_STRING:
            if (value)
            {
                g_value_init (value, G_TYPE_STRING);
                g_value_set_string (value, prop.value.s.value);
            }
            if (min)
            {
                g_value_init (min, G_TYPE_STRING);
            }
            if (max)
            {
                g_value_init (max, G_TYPE_STRING);
            }
            if (def)
            {
                g_value_init (def, G_TYPE_STRING);
                g_value_set_string (def, prop.value.s.default_value);
            }
            if (step)
            {
                g_value_init (def, G_TYPE_STRING);
            }
            if (type)
            {
                g_value_init(type, G_TYPE_STRING);
                g_value_set_string(type, gst_tcam_src_get_property_type(iface, name));
            }
            break;
        case TCAM_PROPERTY_TYPE_BOOLEAN:
        case TCAM_PROPERTY_TYPE_BUTTON:
            if (value)
            {
                g_value_init (value, G_TYPE_BOOLEAN);
                g_value_set_boolean (value, prop.value.b.value);
            }
            if (min)
            {
                g_value_init (min, G_TYPE_BOOLEAN);
            }
            if (max)
            {
                g_value_init (max, G_TYPE_BOOLEAN);
                g_value_set_boolean (max, TRUE);
            }
            if (def)
            {
                g_value_init (def, G_TYPE_BOOLEAN);
                g_value_set_boolean (def, prop.value.b.default_value);
            }
            if (step)
            {
                g_value_init (step, G_TYPE_BOOLEAN);
            }
            if (type)
            {
                g_value_init(type, G_TYPE_STRING);
                g_value_set_string(type, gst_tcam_src_get_property_type(iface, name));
            }
            break;
        default:
            if (value)
            {
                g_value_init (value, G_TYPE_INT);
            }
            ret = FALSE;
            break;
    }

    return ret;
}


static GSList* gst_tcam_src_get_menu_entries (TcamProp* iface,
                                              const char* menu_name)
{
    GSList* ret = NULL;

    GstTcamSrc* self = GST_TCAM_SRC (iface);

    tcam::Property* property = self->device->dev->get_property_by_name(menu_name);

    if (property == nullptr)
    {
        return ret;
    }

    if (property->get_type() != TCAM_PROPERTY_TYPE_ENUMERATION)
    {
        return ret;
    }

    auto mapping = ((tcam::PropertyEnumeration*)property)->get_values();

    for (const auto& m : mapping)
    {
        ret = g_slist_append(ret, g_strdup(m.c_str()));
    }

    return ret;
}


static gboolean gst_tcam_src_set_tcam_property (TcamProp* iface,
                                                const gchar* name,
                                                const GValue* value)
{
    GstTcamSrc* self = GST_TCAM_SRC (iface);

    tcam::Property* property = self->device->dev->get_property_by_name(name);

    if (property == nullptr)
    {
        return FALSE;
    }

    switch (property->get_type())
    {
        case TCAM_PROPERTY_TYPE_INTEGER:
        {
            if (!G_VALUE_HOLDS(value, G_TYPE_INT))
            {
                return FALSE;
            }
            return property->set_value((int64_t)g_value_get_int(value));
        }
        case TCAM_PROPERTY_TYPE_DOUBLE:
        {
            if (!G_VALUE_HOLDS(value, G_TYPE_DOUBLE))
            {
                return FALSE;
            }
            return property->set_value(g_value_get_double(value));
        }
        case TCAM_PROPERTY_TYPE_STRING:
        {
            if (!G_VALUE_HOLDS(value, G_TYPE_STRING))
            {
                return FALSE;
            }
            return property->set_value(g_value_get_string (value));
        }
        case TCAM_PROPERTY_TYPE_BOOLEAN:
        {
            if (!G_VALUE_HOLDS(value, G_TYPE_BOOLEAN))
            {
                return FALSE;
            }
            return property->set_value((bool)g_value_get_boolean(value));
        }
        case TCAM_PROPERTY_TYPE_BUTTON:
        {
            return((tcam::PropertyButton*)property)->activate();
        }
        case TCAM_PROPERTY_TYPE_ENUMERATION:
        {
            if (!G_VALUE_HOLDS(value, G_TYPE_STRING))
            {
                return FALSE;
            }

            std::string s = g_value_get_string(value);
            return property->set_value(s);
        }
        default:
        {
            return FALSE;
        }
    }
}


static GSList* gst_tcam_src_get_device_serials (TcamProp* self)
{

    GstTcamSrc* s = GST_TCAM_SRC(self);

    std::vector<tcam::DeviceInfo> devices = s->index_.get_device_list();

    GSList* ret = NULL;

    for (const auto& d : devices)
    {
        ret = g_slist_append (ret,
                              g_strndup(d.get_serial().c_str(),
                                        d.get_serial().size()));
    }

    return ret;
}


static GSList* gst_tcam_src_get_device_serials_backend (TcamProp* self)
{
    GstTcamSrc* s = GST_TCAM_SRC(self);

    std::vector<tcam::DeviceInfo> devices = s->index_.get_device_list();

    GSList* ret = NULL;

    for (const auto& d : devices)
    {
        std::string s = d.get_serial() + "-" + d.get_device_type_as_string();
        ret = g_slist_append(ret,
                             g_strndup(s.c_str(), s.size()));
    }

    return ret;
}


static gboolean gst_tcam_src_get_device_info (TcamProp* self,
                                              const char* serial,
                                              char** name,
                                              char** identifier,
                                              char** connection_type)
{
    GstTcamSrc* s = GST_TCAM_SRC(self);

    std::vector<tcam::DeviceInfo> devices = s->index_.get_device_list();

    int count = devices.size();
    gboolean ret = FALSE;

    if (count <= 0)
    {
        return FALSE;
    }

    std::string input = serial;
    std::string actual_serial;
    std::string type;

    auto pos = input.find("-");

    if (pos != std::string::npos)
    {
        actual_serial = input.substr(0, pos);
        type = input.substr(pos+1);
    }
    else
    {
        actual_serial = serial;
    }

    for (const auto& d : devices)
    {
        struct tcam_device_info info = d.get_info();

        if (!strncmp (actual_serial.c_str(), info.serial_number,
                      sizeof (info.serial_number)))
        {
            if (!type.empty())
            {
                const char* t = type_to_str(info.type);
                if (!strncmp(type.c_str(), t, sizeof(*t)))
                {
                    continue;
                }
            }

            ret = TRUE;
            if (name)
            {
                *name = g_strndup (info.name, sizeof (info.name));
            }
            if (identifier)
            {
                *identifier = g_strndup (info.identifier,
                                         sizeof (info.identifier));
            }
            // TODO: unify with deviceinfo::get_device_type_as_string
            if (connection_type)
            {
                auto t = type_to_str(info.type);
                *connection_type = g_strndup(t, sizeof(*t));
            }
            break;
        }
    }

    return ret;
}



enum
{
    PROP_0,
    PROP_SERIAL,
    PROP_DEVICE_TYPE,
    PROP_DEVICE,
    PROP_CAM_BUFFERS,
    PROP_NUM_BUFFERS,
    PROP_DO_TIMESTAMP,
    PROP_DROP_INCOMPLETE_FRAMES,
    PROP_STATE,
};


static GstStaticPadTemplate tcam_src_template = GST_STATIC_PAD_TEMPLATE ("src",
                                                                         GST_PAD_SRC,
                                                                         GST_PAD_ALWAYS,
                                                                         GST_STATIC_CAPS ("ANY"));

static GstCaps* gst_tcam_src_fixate_caps (GstBaseSrc* bsrc,
                                          GstCaps* caps);
static gboolean gst_tcam_src_stop (GstBaseSrc* src);


static GstCaps* gst_tcam_src_get_all_camera_caps (GstTcamSrc* self)
{

    g_return_val_if_fail(GST_IS_TCAM_SRC(self), NULL);

    if (self->device == NULL)
    {
        return NULL;
    }

    std::vector<tcam::VideoFormatDescription> format = self->device->dev->get_available_video_formats();

    GST_DEBUG("Found %lu pixel formats", format.size());

    GstCaps* caps = convert_videoformatsdescription_to_caps(format);

    if (gst_caps_get_size(caps) == 0)
    {
        GST_ERROR("Device did not provide ANY valid caps. Refusing playback.");
        gst_element_set_state(GST_ELEMENT(self), GST_STATE_NULL);
    }

    GST_INFO("Device provides the following caps: %s", gst_caps_to_string(caps));

    return caps;
}


static gboolean gst_tcam_src_negotiate (GstBaseSrc* basesrc)
{

    GstCaps *thiscaps;
    GstCaps *caps = NULL;
    GstCaps *peercaps = NULL;
    gboolean result = FALSE;

    /* first see what is possible on our source pad */
    thiscaps = gst_pad_query_caps (GST_BASE_SRC_PAD (basesrc), NULL);
    GST_DEBUG_OBJECT (basesrc, "caps of src: %" GST_PTR_FORMAT, static_cast<void*>(thiscaps));

    // nothing or anything is allowed, we're done
    if (gst_caps_is_empty(thiscaps)|| gst_caps_is_any (thiscaps))
    {
        GST_INFO("no negotiation needed");
        if (thiscaps)
        {
            gst_caps_unref(thiscaps);
        }
        return TRUE;
    }
    /* get the peer caps */
    peercaps = gst_pad_peer_query_caps (GST_BASE_SRC_PAD (basesrc), thiscaps);
    GST_DEBUG_OBJECT (basesrc, "caps of peer: %s", gst_caps_to_string(peercaps));

    if (!gst_caps_is_empty(peercaps) && !gst_caps_is_any (peercaps))
    {
        GST_DEBUG("Peer gave us something to work with.");

        GstCaps *icaps = NULL;

        /* Prefer the first caps we are compatible with that the peer proposed */
        for (guint i = 0; i <= gst_caps_get_size(peercaps)-1; i++)
        {
            /* get intersection */
            GstCaps *ipcaps = gst_caps_copy_nth(peercaps, i);

            /* Sometimes gst_caps_is_any returns FALSE even for ANY caps?!?! */
            gchar *capsstr = gst_caps_to_string(ipcaps);
            bool is_any_caps = strcmp(capsstr, "ANY") == 0;
            g_free (capsstr);

            if (gst_caps_is_any(ipcaps) || is_any_caps)
            {
                gst_caps_unref(ipcaps);
                continue;
            }

            GST_DEBUG_OBJECT (basesrc, "peer: %" GST_PTR_FORMAT, static_cast<void*>(ipcaps));

            icaps = gst_caps_intersect_full(thiscaps, ipcaps, GST_CAPS_INTERSECT_FIRST);
            gst_caps_unref(ipcaps);

            if (!gst_caps_is_empty(icaps))
            {
                // no freeing of icaps. We need it outside the loop.
                break;
            }

            gst_caps_unref(icaps);
            icaps = NULL;
        }
        GST_DEBUG_OBJECT (basesrc, "intersect: %" GST_PTR_FORMAT, static_cast<void*>(icaps));

        if (icaps)
        {
            /* If there are multiple intersections pick the one with the smallest
             * resolution strictly bigger then the first peer caps */
            if (gst_caps_get_size(icaps) > 1)
            {
                GstStructure *s = gst_caps_get_structure (peercaps, 0);
                int best = 0;
                int twidth, theight;
                int width = G_MAXINT, height = G_MAXINT;

                if (gst_structure_get_int (s, "width", &twidth)
                    && gst_structure_get_int (s, "height", &theight))
                {

                    /* Walk the structure backwards to get the first entry of the
                     * smallest resolution bigger (or equal to) the preferred resolution)
                     */
                    for (gint i = (gint)gst_caps_get_size (icaps) - 1; i >= 0; i--)
                    {
                        GstStructure *is = gst_caps_get_structure (icaps, i);
                        int w, h;

                        if (gst_structure_get_int (is, "width", &w)
                            && gst_structure_get_int (is, "height", &h))
                        {
                            if (w >= twidth && w <= width && h >= theight && h <= height)
                            {
                                width = w;
                                height = h;
                                best = i;
                            }
                        }
                    }
                }

                caps = gst_caps_copy_nth (icaps, best);
                gst_caps_unref (icaps);
            }
            else
            {
                // ensure that there is no range but a high resolution with adequate framerate

                int best = 0;
                int twidth = 0, theight = 0;
                int width = G_MAXINT, height = G_MAXINT;

                /* Walk the structure backwards to get the first entry of the
                 * smallest resolution bigger (or equal to) the preferred resolution)
                 */
                GstStructure *is = gst_caps_get_structure(icaps, 0);
                int w, h;

                if (gst_structure_get_int (is, "width", &w)
                    && gst_structure_get_int (is, "height", &h))
                {
                    if (w >= twidth && w <= width && h >= theight && h <= height)
                    {
                        width = w;
                        height = h;
                        best = 0;
                    }
                }

                /* caps = icaps; */
                caps = gst_caps_copy_nth(icaps, best);

                GstStructure* structure;
                double frame_rate = G_MAXINT;

                structure = gst_caps_get_structure (caps, 0);

                if (gst_structure_has_field(structure, "width"))
                {
                    gst_structure_fixate_field_nearest_int (structure, "width", G_MAXUINT);
                }
                if (gst_structure_has_field(structure, "height"))
                {
                    gst_structure_fixate_field_nearest_int (structure, "height", G_MAXUINT);
                }
                if (gst_structure_has_field(structure, "framerate"))
                {
                    gst_structure_fixate_field_nearest_fraction (structure, "framerate", frame_rate, 1);
                }
                gst_caps_unref (icaps);
            }
        }
        gst_caps_unref (thiscaps);
    }
    else
    {
        /* no peer or peer have ANY caps, work with our own caps then */
        caps = thiscaps;
    }

    if (peercaps)
    {
        gst_caps_unref (peercaps);
    }

    if (caps)
    {
        caps = gst_caps_truncate (caps);

        /* now fixate */
        if (!gst_caps_is_empty (caps))
        {
            caps = gst_tcam_src_fixate_caps (basesrc, caps);
            GST_DEBUG_OBJECT (basesrc, "fixated to: %" GST_PTR_FORMAT, static_cast<void*>(caps));

            if (gst_caps_is_any (caps))
            {
                /* hmm, still anything, so element can do anything and
                 * nego is not needed */
                result = TRUE;
            }
            else if (gst_caps_is_fixed (caps))
            {
                /* yay, fixed caps, use those then */
                result = gst_base_src_set_caps (basesrc, caps);
            }
        }
        gst_caps_unref (caps);
    }
    return result;
}


static GstCaps* gst_tcam_src_get_caps (GstBaseSrc* src,
                                       GstCaps* filter __attribute__((unused)))
{
    GstTcamSrc* self = GST_TCAM_SRC(src);
    GstCaps* caps;

    if (self->all_caps != NULL)
    {
        caps = gst_caps_copy (self->all_caps);
    }
    else
    {
        if (!gst_tcam_src_init_camera(self))
        {
            return NULL;
        }

        caps = gst_caps_copy (self->all_caps);

    }

    GST_INFO("Available caps = %s", gst_caps_to_string(caps));

    return caps;
}


static void gst_tcam_src_sh_callback (std::shared_ptr<tcam::ImageBuffer> buffer,
                                      void* data);


static gboolean gst_tcam_src_set_caps (GstBaseSrc* src,
                                       GstCaps* caps)
{
    GST_DEBUG("In tcam_set_caps");

    GstTcamSrc* self = GST_TCAM_SRC(src);

    GstStructure *structure;

    int height = 0;
    int width = 0;
    const GValue* frame_rate;
    const char* caps_string;
    const char* format_string;

    GST_INFO("Requested caps = %" GST_PTR_FORMAT, static_cast<void*>(caps));

    self->device->dev->stop_stream();
    self->device->sink = nullptr;

    structure = gst_caps_get_structure (caps, 0);

    gst_structure_get_int (structure, "width", &width);
    gst_structure_get_int (structure, "height", &height);
    frame_rate = gst_structure_get_value (structure, "framerate");
    format_string = gst_structure_get_string (structure, "format");

    uint32_t fourcc = tcam_fourcc_from_gst_1_0_caps_string(gst_structure_get_name(structure),
                                                           format_string);

    double framerate;
    if (frame_rate != nullptr)
    {
        self->fps_numerator = gst_value_get_fraction_numerator(frame_rate);
        self->fps_denominator = gst_value_get_fraction_denominator(frame_rate);
        framerate = (double) self->fps_numerator / (double) self->fps_denominator;
    }
    else
    {
        self->fps_numerator = 1;
        self->fps_denominator = 1;
        framerate = 1.0;
    }
    struct tcam_video_format format = {};

    format.fourcc = fourcc;
    format.width = width;
    format.height = height;
    format.framerate = framerate;

    if (!self->device->dev->set_video_format(tcam::VideoFormat(format)))
    {
        GST_ERROR("Unable to set format in device");

        return FALSE;
    }

    if (frame_rate != NULL)
    {
        double dbl_frame_rate;

        dbl_frame_rate = (double) gst_value_get_fraction_numerator (frame_rate) /
            (double) gst_value_get_fraction_denominator (frame_rate);

        GST_DEBUG_OBJECT (self, "Frame rate = %g Hz", dbl_frame_rate);
    }

    if (self->fixed_caps != NULL)
    {
        gst_caps_unref (self->fixed_caps);
    }

    caps_string = tcam_fourcc_to_gst_1_0_caps_string(fourcc);
    if (caps_string != NULL)
    {
        GstStructure *tmp_struct;
        GstCaps *tmp_caps;

        tmp_caps = gst_caps_new_empty ();
        tmp_struct = gst_structure_from_string (caps_string, NULL);
        gst_structure_set (tmp_struct,
                           "width", G_TYPE_INT, width,
                           "height", G_TYPE_INT, height,
                           NULL);

        if (frame_rate != NULL)
        {
            gst_structure_set_value (tmp_struct, "framerate", frame_rate);
        }

        gst_caps_append_structure (tmp_caps, tmp_struct);

        self->fixed_caps = tmp_caps;
    }
    else
    {
        self->fixed_caps = NULL;
    }

    GST_INFO("Start acquisition");

    self->timestamp_offset = 0;
    self->last_timestamp = 0;

    self->device->sink = std::make_shared<tcam::ImageSink>();
    self->device->sink->set_buffer_number(self->imagesink_buffers);
    self->device->sink->registerCallback(gst_tcam_src_sh_callback, self);
    self->device->sink->setVideoFormat(tcam::VideoFormat(format));

    self->device->dev->start_stream(self->device->sink);
    self->device->sink->drop_incomplete_frames(self->drop_incomplete_frames);

    self->timestamp_offset = 0;
    self->last_timestamp = 0;

    self->is_running = true;
    GST_INFO("Successfully set caps to: %s", gst_caps_to_string(caps));

    return TRUE;
}


static void gst_tcam_src_device_lost_callback (const struct tcam_device_info* info __attribute__((unused)), void* user_data)
{
    GstTcamSrc* self = (GstTcamSrc*) user_data;

    GST_ELEMENT_ERROR(GST_ELEMENT(self),
                      RESOURCE, NOT_FOUND,
                      ("Device lost (%s)", self->device_serial.c_str()),
                      (NULL));

#if GST_VERSION_MAJOR >= 1 && GST_VERSION_MINOR >= 10

    GST_ELEMENT_ERROR_WITH_DETAILS(GST_ELEMENT(self),
                                   RESOURCE, NOT_FOUND,
                                   ("Device lost"),
                                   ((nullptr)),
                                   ("serial", G_TYPE_STRING, self->device_serial.c_str(), nullptr));

#endif

    self->is_running = false;
    gst_element_send_event(GST_ELEMENT(self), gst_event_new_eos());

    // do not call stop
    // some users experience segfaults
    // let EOS handle this. gstreamer will call stop for us
    // gst_tcam_src_stop(GST_BASE_SRC(self));
}


void send_log_to_bus (void* user_data,
                      enum TCAM_LOG_LEVEL level,
                      const char* file,
                      int line,
                      const char* message,
                      ...)
{

    if (level != TCAM_LOG_ERROR
        && level != TCAM_LOG_WARNING)
    {
        return;
    }

    /*
      This check is to prevent threading issues.
      When the application calls gst_set_state(GST_STATE_NULL)
      while the backend is still building up or busy
      we might end up in this callback while self is already cleaned up.
    */
    if (!GST_IS_OBJECT(user_data))
    {
        tcam_info("GstObject tcamsrc does not exist. Messages will not be sent to the GstBus.");
        return;
    }

    GstTcamSrc* self = GST_TCAM_SRC(user_data);

    va_list args;
    va_start(args, message);
    va_list tmp_args;
    va_copy(tmp_args, args);

    size_t size = vsnprintf(NULL, 0, message, tmp_args)+1;
    char *m = new char[size];

    vsnprintf(m, size, message, args);

    va_end(args);
    va_end(tmp_args);

    std::string msg_string = std::string(file) + ":" + std::to_string(line) + ": " + m;
    GError* err = g_error_new(GST_LIBRARY_ERROR, GST_LIBRARY_ERROR_FAILED, "%s", msg_string.c_str());

    GstMessage* msg = nullptr;


    if (level == TCAM_LOG_ERROR)
    {
        msg = gst_message_new_error(GST_OBJECT(self), err, m);
        GST_ERROR("Backend reported error: %s:%d: %s", file, line, m);
    }
    else if (level == TCAM_LOG_WARNING)
    {
        msg = gst_message_new_warning(GST_OBJECT(self), err, m);
        GST_WARNING("Backend reported warning: %s:%d: %s", file, line, m);
    }

    gst_element_post_message(GST_ELEMENT(self), msg);
    g_error_free(err);
    delete[] m;
}


void separate_serial_and_type (GstTcamSrc* self, const std::string& input)
{
    auto pos = input.find("-");

    if (pos != std::string::npos)
    {
        // assign to tmp variables
        // input could be self->device_serial
        // overwriting it would ivalidate input for
        // device_type retrieval
        std::string tmp1 = input.substr(0, pos);
        std::string tmp2 = input.substr(pos+1);

        self->device_serial = tmp1;
        self->device_type = str_to_type(tmp2);
    }
    else
    {
        self->device_serial = input;
    }
}


bool gst_tcam_src_init_camera (GstTcamSrc* self)
{
    GST_DEBUG_OBJECT (self, "Initializing device.");

    if (self->device != NULL)
    {
        delete self->device;
    }

    if (self->all_caps != nullptr)
    {
        gst_caps_unref(self->all_caps);
        self->all_caps = nullptr;
    }


    separate_serial_and_type(self, self->device_serial);

    GST_DEBUG("Opening device. Serial: '%s Type: '%s'",
              self->device_serial.c_str(), type_to_str(self->device_type));

    self->device = new struct device_state;
    self->device->dev = tcam::open_device(self->device_serial, self->device_type);

    if (!self->device->dev)
    {
        GST_ERROR("Unable to open device. No stream possible.");
        gst_tcam_src_close_camera(self);
        return false;
    }
    self->device->dev->register_device_lost_callback(gst_tcam_src_device_lost_callback, self);
    self->device_serial = self->device->dev->get_device().get_serial();

    if (self->device == NULL)
    {
        GST_ERROR("Unable to open device.");
        return false;
    }


    self->all_caps = gst_tcam_src_get_all_camera_caps(self);
    //gst_base_src_set_caps (GST_BASE_SRC(self), self->all_caps);

    return true;
}


static void gst_tcam_src_close_camera (GstTcamSrc* self)
{
    GST_INFO("Closing device");
    if (self->device != NULL)
    {
        std::lock_guard<std::mutex> lck(self->mtx);
        if (self->device->dev)
        {
            self->device->dev->stop_stream();
        }
        self->device->dev = nullptr;
        self->device->sink = nullptr;
        delete self->device;
        self->device = NULL;
    }
}


static gboolean gst_tcam_src_start (GstBaseSrc* src)
{
    GstTcamSrc* self = GST_TCAM_SRC(src);

    self->run = 1000;
    self->is_running = true;

    if (self->device == NULL)
    {
        if (!gst_tcam_src_init_camera(self))
        {
            gst_base_src_start_complete(src, GST_FLOW_ERROR);
            return FALSE;
        }
    }

    self->timestamp_offset = 0;
    self->last_timestamp = 0;
    gst_base_src_start_complete(src, GST_FLOW_OK);

    return TRUE;
}


static gboolean gst_tcam_src_stop (GstBaseSrc* src)
{
    GstTcamSrc* self = GST_TCAM_SRC(src);

    self->is_running = false;

    self->cv.notify_all();

    if (!self->device || !self->device->dev)
    {
        return FALSE;
    }

    // no lock_guard since new_eos will call change_state which will call stop
    // in that case we _may_ still hold the lock, which is unwanted.

    // not locking here may cause segfaults
    // when EOS is fired
    std::unique_lock<std::mutex> lck(self->mtx);
    self->device->dev->stop_stream();
    lck.unlock();

    gst_element_send_event(GST_ELEMENT(self), gst_event_new_eos());

    GstBus* bus = gst_element_get_bus(GST_ELEMENT(src));
    if (bus)
    {
        //  auto msg = gst_bus_timed_pop_filtered(bus, GST_CLOCK_TIME_NONE, GST_MESSAGE_EOS);

        //gst_message_unref(msg);

        // gst_bus_remove_signal_watch(bus);
    }
    else
    {
        GST_WARNING("NO BUS============================");
    }
    GST_DEBUG("Stopped acquisition");

    return TRUE;
}


static GstStateChangeReturn gst_tcam_src_change_state (GstElement* element,
                                                       GstStateChange change)
{

    GstStateChangeReturn ret = GST_STATE_CHANGE_SUCCESS;

    GstTcamSrc* self = GST_TCAM_SRC(element);

    switch(change)
    {
        case GST_STATE_CHANGE_NULL_TO_READY:
        {
            GST_DEBUG("State change: NULL -> READY");
>>>>>>> 0e930237

    if (!self->active_source)
    {
        if (!open_source_element(self))
        {
            return FALSE;
        }
    }

    return tcam_prop_get_tcam_property(TCAM_PROP(self->active_source),
                                       name, value,
                                       min, max,
                                       def, step,
                                       type, flags,
                                       category, group);
}


static GSList* gst_tcam_src_get_menu_entries (TcamProp* iface,
                                              const char* menu_name)
{
    GstTcamSrc* self = GST_TCAM_SRC(iface);

    if (!self->active_source)
    {
        if (!open_source_element(self))
        {
            return FALSE;
        }
    }

    return tcam_prop_get_tcam_menu_entries(TCAM_PROP(self->active_source), menu_name);
}


static gboolean gst_tcam_src_set_tcam_property (TcamProp* iface,
                                                const gchar* name,
                                                const GValue* value)
{
    GstTcamSrc* self = GST_TCAM_SRC(iface);

    if (!self->active_source)
    {
        if (!open_source_element(self))
        {
            return FALSE;
        }
    }

    return tcam_prop_set_tcam_property(TCAM_PROP(self->active_source), name, value);
}


static GSList* gst_tcam_src_get_device_serials (TcamProp* iface)
{

    GstTcamSrc* self = GST_TCAM_SRC(iface);

    GSList* ret = nullptr;

    for (GSList* iter = self->source_list; iter != nullptr; iter = g_slist_next(iter))
    {
        GSList* tmp = nullptr;

        tmp = tcam_prop_get_device_serials(TCAM_PROP(iter->data));

        // takes ownership of tmp elements
        // no g_slist_free required
        ret = g_slist_concat(ret, tmp);
    }


    return ret;
}


static GSList* gst_tcam_src_get_device_serials_backend (TcamProp* iface)
{
    GstTcamSrc* self = GST_TCAM_SRC(iface);

    GSList* ret = nullptr;

    for (GSList* iter = self->source_list; iter != nullptr; iter = g_slist_next(iter))
    {
        GSList* tmp = nullptr;

        if (!iter->data)
        {
            GST_DEBUG("Source list entry is empty.");
            continue;
        }

        tmp = tcam_prop_get_device_serials_backend(TCAM_PROP(iter->data));

        // takes ownership of tmp elements
        // no g_slist_free required
        ret = g_slist_concat(ret, tmp);
    }

    return ret;
}


static gboolean gst_tcam_src_get_device_info (TcamProp* iface,
                                              const char* serial,
                                              char** name,
                                              char** identifier,
                                              char** connection_type)
{
    GstTcamSrc* self = GST_TCAM_SRC(iface);

    gboolean ret = FALSE;

    for (GSList* iter = self->source_list; iter != nullptr; iter = g_slist_next(iter))
    {
        ret = tcam_prop_get_device_info(TCAM_PROP(iter->data),
                                        serial, name, identifier, connection_type);

        if (ret)
        {
            break;
        }
    }

    return ret;
}



enum
{
    PROP_0,
    PROP_SERIAL,
    PROP_DEVICE_TYPE,
    PROP_DEVICE,
    PROP_CAM_BUFFERS,
    PROP_NUM_BUFFERS,
    PROP_DO_TIMESTAMP,
    PROP_DROP_INCOMPLETE_FRAMES,
    PROP_STATE,
};


static GstStaticPadTemplate tcam_src_template = GST_STATIC_PAD_TEMPLATE ("src",
                                                                         GST_PAD_SRC,
                                                                         GST_PAD_ALWAYS,
                                                                         GST_STATIC_CAPS ("ANY"));

static gboolean close_source_element (GstTcamSrc* self)
{

    GstState state;
    gst_element_get_state(GST_ELEMENT(self), &state, nullptr, 1000000);

    if (state != GST_STATE_NULL && state != GST_STATE_READY)
    {
        GST_ERROR("Active source is neiter in GST_STATE_NULL nor GST_STATE_READY. Not closing.");
        return FALSE;
    }

    if (self->active_source)
    {
        if (state != GST_STATE_NULL)
        {
            gst_element_set_state(self->active_source, GST_STATE_NULL);
        }
        // TODO causes critical error  g_object_ref: assertion 'old_val > 0' failed
        gst_bin_remove(GST_BIN(self), self->active_source);

        self->active_source = nullptr;
        return TRUE;
    }

    return TRUE;
}


static gboolean open_source_element (GstTcamSrc* self)
{

    if (self->active_source)
    {
        // TODO: check if active_source
        // uses the correct device to prevent reopening
        // return true;
        if (!close_source_element(self))
        {
            GST_ERROR("Unable to close open source element. Aborting");
            return FALSE;
        }
    }

     /*
      How source selection works

      if serial exists -> use first matching source
      if serial && type exist -> use matching source
      if no serial && type -> matching source
      if no source && no type -> first source with device available

      mainsrc has prevalence over other sources for unspecified devices
     */

    if (self->device_serial == "virt")
    {
        GST_DEBUG("Setting active src to tcampimipisrc");
        self->active_source = self->pimipi_src;

        // g_object_set(self->active_source,
        //              "serial", self->device_serial.c_str(),
        //              NULL);
        // return TRUE;
    }

    else if (self->device_serial.empty() && self->device_type == TCAM_DEVICE_TYPE_UNKNOWN)
    {
        // TODO: open first device
        // this may also be a mipi camera
        self->active_source  = self->main_src;
    }
    else
    {

        for (GSList* iter = self->source_list;
             iter != nullptr && !self->active_source;
             iter = g_slist_next(iter))
        {
            if (!iter->data)
            {
                GST_DEBUG("!!!");
                continue;
            }

            GSList* tmp = nullptr;

            if (self->device_type == TCAM_DEVICE_TYPE_UNKNOWN
                && !self->device_serial.empty())
            {
                GST_INFO("Searching for '%s'", self->device_serial.c_str());
                tmp = tcam_prop_get_device_serials(TCAM_PROP(iter->data));

                for (GSList* i = tmp; i != nullptr; i = g_slist_next(i))
                {
                    GST_DEBUG("Comparing '%s' to '%s'", self->device_serial.c_str(), (const char*)i->data);

                    if (g_strcmp0((const char*)i->data, self->device_serial.c_str()) == 0)
                    {

                        self->active_source = (GstElement*)iter->data;
                        break;
                    }
                }

            }
            else
            {
                tmp = tcam_prop_get_device_serials_backend(TCAM_PROP(iter->data));

                for (GSList* i = tmp; i != nullptr; i = g_slist_next(i))
                {
                    std::string serial;
                    std::string type_str;
                    separate_serial_and_type((const char*)i->data, serial, type_str);

                    if (serial == self->device_serial
                        && str_to_type(type_str) == self->device_type)
                    {
                        self->active_source = (GstElement*)iter->data;
                        break;
                    }
                }
            }
            g_slist_free(tmp);
        }
    }

    if (!self->active_source)
    {
        GST_ERROR("Unable to open a source element. Stream not possible.");
        return FALSE;
    }

    g_object_set(self->active_source,
                 "serial", self->device_serial.c_str(),
                 NULL);

    if (self->active_source == self->main_src)
    {
        g_object_set(self->active_source,
                     "type", type_to_str(self->device_type),
                     NULL);
    }

    gst_bin_add(GST_BIN(self), self->active_source);
    // bin takes ownership over source element
    // we want to hold all source elements outside of
    // the bin for indexing purposes
    g_object_ref(self->active_source);

    gst_ghost_pad_set_target(GST_GHOST_PAD(self->pad), NULL);
    self->target_pad = gst_element_get_static_pad(self->active_source, "src");

    if (!gst_ghost_pad_set_target(GST_GHOST_PAD(self->pad), self->target_pad))
    {
        GST_ERROR("Could not set target for ghostpad.");
    }
    else
    {
        GST_DEBUG("Ghost pad target set");
    }

    gst_element_set_state(self->active_source, GST_STATE_READY);

    // query these as late as possible
    // src needs some time as things can happen async
    g_object_get(G_OBJECT(self->active_source), "serial", &self->device_serial, NULL);

    if (self->active_source == self->main_src)
    {
        const char* type_str = nullptr;
        g_object_get(G_OBJECT(self->active_source), "type", &type_str, NULL);

        if (type_str)
        {
            self->device_type = str_to_type(type_str);
        }
        else
        {
            self->device_type = TCAM_DEVICE_TYPE_UNKNOWN;
        }
    }
    else if (self->active_source == self->pimipi_src)
    {
        self->device_type = TCAM_DEVICE_TYPE_PIMIPI;
    }
    else
    {
        self->device_type = TCAM_DEVICE_TYPE_UNKNOWN;
    }

    GST_INFO("Opened device has serial: '%s' type: '%s'",
             self->device_serial.c_str(), type_to_str(self->device_type));

    return TRUE;
}


static GstStateChangeReturn gst_tcam_src_change_state (GstElement* element,
                                                       GstStateChange change)
{

    GstStateChangeReturn ret = GST_STATE_CHANGE_SUCCESS;

    GstTcamSrc* self = GST_TCAM_SRC(element);

    switch(change)
    {
        case GST_STATE_CHANGE_NULL_TO_READY:
        {
            GST_DEBUG("State change: NULL -> READY");

            if (!open_source_element(self))
            {
                GST_ERROR("Cannot proceed. Aborting");
                return GST_STATE_CHANGE_FAILURE;
            }
            else
            {
                GST_INFO("Opened source element");
            }

            break;
        }
        default:
        {
            break;
        }
    }

    gst_element_set_locked_state(element, TRUE);
    ret = GST_ELEMENT_CLASS(gst_tcam_src_parent_class)->change_state(element, change);
    gst_element_set_locked_state(element, FALSE);

    if (ret == GST_STATE_CHANGE_FAILURE)
    {
        return ret;
    }

    switch(change)
    {
        case GST_STATE_CHANGE_READY_TO_NULL:
        {

            break;
        }
        default:
            break;
    }
    return ret;
}


static void gst_tcam_src_init (GstTcamSrc* self)
{

    self->n_buffers = -1;

    self->active_source = nullptr;

    self->source_list = nullptr;

    self->main_src = gst_element_factory_make("tcammainsrc", "tcamsrc-mainsrc");
    self->source_list = g_slist_append(self->source_list, self->main_src);
    self->pimipi_src = gst_element_factory_make("tcampimipisrc", "tcamsrc-pimipisrc");
    self->source_list = g_slist_append(self->source_list, self->pimipi_src);

    self->target_set = FALSE;
    self->all_caps = NULL;
    self->fixed_caps = NULL;
    self->imagesink_buffers = 10;

    self->pad = gst_ghost_pad_new_no_target("src", GST_PAD_SRC);
    gst_element_add_pad(GST_ELEMENT(self), self->pad);
}


static void gst_tcam_src_finalize (GObject* object)
{
    GstTcamSrc* self = GST_TCAM_SRC (object);

    if (self->all_caps != NULL)
    {
        gst_caps_unref (self->all_caps);
        self->all_caps = NULL;
    }

    if (self->active_source)
    {
        close_source_element(self);
    }
    g_slist_free(self->source_list);

    // source elements have to be destroyed manually as they are not in the bin
    //gst_object_unref(self->main_src);
    self->main_src = nullptr;
    self->pimipi_src = nullptr;

    // TODO iterate source_list and destroy source elements

    G_OBJECT_CLASS (gst_tcam_src_parent_class)->finalize (object);
}


static void gst_tcamsrc_dispose (GstTcamSrc* self)
{
    if (self->pad)
    {
        gst_element_remove_pad(GST_ELEMENT(self), self->pad);
    }

    G_OBJECT_CLASS(GST_ELEMENT_CLASS(parent_class))->dispose((GObject*) self);
}


static void gst_tcam_src_set_property (GObject* object,
                                       guint prop_id,
                                       const GValue* value,
                                       GParamSpec* pspec)
{
    GstTcamSrc* self = GST_TCAM_SRC (object);

    switch (prop_id)
    {
        case PROP_SERIAL:
        {
            GstState state;
            gst_element_get_state(GST_ELEMENT(self), &state, NULL, 200);
            if (state == GST_STATE_NULL)
            {
                if (g_value_get_string(value) == NULL)
                {
                    self->device_serial.clear();
                }
                else
                {
                    self->device_serial = g_value_get_string(value);

                    std::string s;
                    std::string t;

                    bool sep_ret = separate_serial_and_type(self->device_serial, s, t);

                    if (sep_ret)
                    {
                        GST_INFO("Serial-Type input detected. Using serial: '%s' type: '%s'",
                                 s.c_str(), t.c_str());

                        self->device_serial = s;
                        self->device_type = str_to_type(t);

                        GST_DEBUG("Type interpreted as '%s'", type_to_str(self->device_type));

                    }
                    // no else
                    // self->device_serial and s are already equal

                }

                GST_INFO("Set camera serial to %s", self->device_serial.c_str());

                if (!self->device_serial.empty())
                {
                }
                else
                {
                    GST_DEBUG("Successfully opened device");
                }
            }
            break;
        }
        case PROP_DEVICE_TYPE:
        {
            const char* type = g_value_get_string(value);

            // this check is simply for messaging the user
            // about invalid values
            auto vec = tcam::get_device_type_list_strings();
            if (std::find(vec.begin() , vec.end(), std::string(type)) == vec.end())
            {
                GST_ERROR("Unknown device type '%s'", type);
                self->device_type = TCAM_DEVICE_TYPE_UNKNOWN;
            }
            else
            {
                GST_DEBUG("Setting device type to %s", type);
                self->device_type = tcam::tcam_device_from_string(type);
            }
            break;
        }
        case PROP_CAM_BUFFERS:
        {
            GstState state;
            // timeout 1 second
            auto ret = gst_element_get_state(GST_ELEMENT(self), &state, nullptr, 1000000000);
            if (ret != GST_STATE_CHANGE_SUCCESS && state != GST_STATE_NULL)
            {
                GST_WARNING("camera-buffers can only be set while in GST_STATE_NULL.");
                break;
            }

            self->imagesink_buffers = g_value_get_int(value);
            break;
        }
        case PROP_NUM_BUFFERS:
        {
            GST_ERROR("TODO num-buffers set");

            self->n_buffers = g_value_get_int (value);
            break;
        }
        case PROP_DO_TIMESTAMP:
        {
            if (self->active_source)
            {
                g_object_set_property(G_OBJECT(self->active_source), "do-timestamp", value);
            }
            else
            {
                GST_ERROR("TODO do-timestamp set");
                // g_value_set_boolean(value, TRUE);
            }
            break;
        }
        case PROP_DROP_INCOMPLETE_FRAMES:
        {
            GST_ERROR("TODO drop-incomplete-drames set");

            //g_object_
            //self->drop_incomplete_frames = g_value_get_boolean(value);
            break;
        }
        case PROP_STATE:
        {
            GST_ERROR("TODO state set");
            break;
        }
        default:
        {
            G_OBJECT_WARN_INVALID_PROPERTY_ID (object, prop_id, pspec);
            break;
        }
    }
}


static void gst_tcam_src_get_property (GObject* object,
                                       guint prop_id,
                                       GValue* value,
                                       GParamSpec* pspec)
{
    GstTcamSrc* self = GST_TCAM_SRC (object);

    switch (prop_id)
    {
        case PROP_SERIAL:
        {
            GST_ERROR("TODO serial get when src is set.");

            g_value_set_string(value, self->device_serial.c_str());
            break;
        }
        case PROP_DEVICE:
        {
            GST_ERROR("TODO device  get");
            break;
        }
        case PROP_DEVICE_TYPE:
        {
            g_value_set_string(value, tcam::tcam_device_type_to_string(self->device_type).c_str());

            break;
        }
        case PROP_CAM_BUFFERS:
        {
            GST_ERROR("TODO cam buffer  get");
//            g_value_set_int(value, self->imagesink_buffers);
            break;
        }
        case PROP_NUM_BUFFERS:
        {
            GST_ERROR("TODO num buffers get");
            //          g_value_set_int (value, self->n_buffers);
            break;
        }
        case PROP_DO_TIMESTAMP:
        {
            if (self->active_source)
            {
                g_object_get_property(G_OBJECT(self->active_source), "do-timestamp", value);
            }
            else
            {
                g_value_set_boolean(value, TRUE);
            }
            break;
        }
        case PROP_DROP_INCOMPLETE_FRAMES:
        {
            GST_ERROR("TODO incomplete-frames  get");

            //g_value_set_boolean(value, self->drop_incomplete_frames);
            break;
        }
        case PROP_STATE:
        {
            GST_ERROR("TODO state  get");
            break;
        }
        default:
        {
            G_OBJECT_WARN_INVALID_PROPERTY_ID (object, prop_id, pspec);
            break;
        }
    }
}


static void gst_tcam_src_class_init (GstTcamSrcClass* klass)
{
    GObjectClass *gobject_class = G_OBJECT_CLASS (klass);
    GstElementClass *element_class = GST_ELEMENT_CLASS (klass);

    gobject_class->finalize = gst_tcam_src_finalize;
    gobject_class->dispose = (GObjectFinalizeFunc) gst_tcamsrc_dispose;
    gobject_class->set_property = gst_tcam_src_set_property;
    gobject_class->get_property = gst_tcam_src_get_property;

    g_object_class_install_property
        (gobject_class,
         PROP_SERIAL,
         g_param_spec_string ("serial",
                              "Camera serial",
                              "Serial of the camera",
                              NULL,
                              static_cast<GParamFlags>(G_PARAM_READWRITE | G_PARAM_STATIC_STRINGS)));

   g_object_class_install_property
        (gobject_class,
         PROP_DEVICE_TYPE,
         g_param_spec_string ("type",
                              "Camera type",
                              "type/backend of the camera",
                              "auto",
                              static_cast<GParamFlags>(G_PARAM_READWRITE | G_PARAM_STATIC_STRINGS)));

    g_object_class_install_property
        (gobject_class,
         PROP_DEVICE,
         g_param_spec_pointer ("camera",
                               "Camera Object",
                               "Camera instance to retrieve additional information",
                               static_cast<GParamFlags>(G_PARAM_READABLE | G_PARAM_STATIC_STRINGS)));
    g_object_class_install_property
        (gobject_class,
         PROP_CAM_BUFFERS,
         g_param_spec_int ("camera-buffers",
                           "Number of Buffers",
                           "Number of buffers to use for retrieving images",
                           1, 256, 10,
                           static_cast<GParamFlags>(G_PARAM_READWRITE | G_PARAM_STATIC_STRINGS)));
    g_object_class_install_property
        (gobject_class,
         PROP_NUM_BUFFERS,
         g_param_spec_int ("num-buffers",
                           "Number of Buffers",
                           "Number of buffers to send before ending pipeline (-1 = unlimited)",
                           -1, G_MAXINT, -1,
                           static_cast<GParamFlags>(G_PARAM_READWRITE | G_PARAM_STATIC_STRINGS)));
    g_object_class_install_property
        (gobject_class,
         PROP_DO_TIMESTAMP,
         g_param_spec_boolean ("do-timestamp",
                               "Do timestamp",
                               "Apply current stream time to buffers",
                               true,
                               static_cast<GParamFlags>(G_PARAM_READWRITE | G_PARAM_STATIC_STRINGS | G_PARAM_CONSTRUCT)));
    g_object_class_install_property
        (gobject_class,
         PROP_DROP_INCOMPLETE_FRAMES,
         g_param_spec_boolean ("drop-incomplete-buffer",
                               "Drop incomplete buffers",
                               "Drop buffer that are incomplete.",
                               true,
                               static_cast<GParamFlags>(G_PARAM_READWRITE | G_PARAM_STATIC_STRINGS | G_PARAM_CONSTRUCT)));


    g_object_class_install_property(gobject_class,
                                    PROP_STATE,
                                    g_param_spec_string("state",
                                                        "Property State",
                                                        "Property values the internal elements shall use",
                                                        "",
                                                        static_cast<GParamFlags>(G_PARAM_READWRITE | G_PARAM_STATIC_STRINGS)));

    GST_DEBUG_CATEGORY_INIT (tcam_src_debug, "tcamsrc", 0, "tcam interface");

    gst_element_class_set_details_simple (element_class,
                                          "Tcam Video Source",
                                          "Source/Video",
                                          "Tcam based source",
                                          "The Imaging Source <support@theimagingsource.com>");

    gst_element_class_add_pad_template (element_class,
                                        gst_static_pad_template_get (&tcam_src_template));

    element_class->change_state = gst_tcam_src_change_state;

}


static gboolean plugin_init (GstPlugin* plugin)
{
    return gst_element_register (plugin, "tcamsrc", GST_RANK_NONE, GST_TYPE_TCAM_SRC);
}

#ifndef PACKAGE
#define PACKAGE "tcam"
#endif


GST_PLUGIN_DEFINE (GST_VERSION_MAJOR,
                   GST_VERSION_MINOR,
                   tcamsrc,
                   "TCam Video Source",
                   plugin_init,
                   get_version(),
                   "Proprietary",
                   "tcamsrc",
                   "theimagingsource.com")<|MERGE_RESOLUTION|>--- conflicted
+++ resolved
@@ -217,1079 +217,7 @@
                                                 GValue* category,
                                                 GValue* group)
 {
-<<<<<<< HEAD
     GstTcamSrc* self = GST_TCAM_SRC(iface);
-=======
-    gboolean ret = TRUE;
-    GstTcamSrc *self = GST_TCAM_SRC (iface);
-
-    if (self->device == nullptr)
-    {
-        if (!gst_tcam_src_init_camera(self))
-        {
-            return FALSE;
-        }
-    }
-
-    tcam::Property* property = self->device->dev->get_property_by_name(name);
-
-    if (property == nullptr)
-    {
-        GST_DEBUG_OBJECT (GST_TCAM_SRC (iface), "no property with name: '%s'", name );
-        return FALSE;
-    }
-
-    property->update();
-
-    struct tcam_device_property prop = property->get_struct();
-
-    if (flags)
-    {
-        g_value_init(flags, G_TYPE_INT);
-        g_value_set_int(flags, prop.flags);
-    }
-
-    if (category)
-    {
-        g_value_init(category, G_TYPE_STRING);
-        g_value_set_string(category, tcam::category2string(prop.group.property_category).c_str());
-    }
-    if (group)
-    {
-        g_value_init(group, G_TYPE_STRING);
-        g_value_set_string(group, tcam::get_control_reference(prop.group.property_group).name.c_str());
-    }
-
-    switch (prop.type)
-    {
-        case TCAM_PROPERTY_TYPE_INTEGER:
-        case TCAM_PROPERTY_TYPE_ENUMERATION:
-            if (value)
-            {
-                if (prop.type == TCAM_PROPERTY_TYPE_INTEGER)
-                {
-                    g_value_init (value, G_TYPE_INT);
-                    g_value_set_int (value, prop.value.i.value);
-                }
-                else if (prop.type == TCAM_PROPERTY_TYPE_ENUMERATION)
-                {
-                    g_value_init(value, G_TYPE_STRING);
-                    g_value_set_string(value, ((tcam::PropertyEnumeration*)property)->get_value().c_str());
-                }
-            }
-            if (min)
-            {
-                g_value_init (min, G_TYPE_INT);
-                g_value_set_int (min, prop.value.i.min);
-            }
-            if (max)
-            {
-                g_value_init (max, G_TYPE_INT);
-                g_value_set_int (max, (int)prop.value.i.max);
-            }
-            if (def)
-            {
-                if (prop.type == TCAM_PROPERTY_TYPE_INTEGER)
-                {
-                    g_value_init (def, G_TYPE_INT);
-                    g_value_set_int (def, prop.value.i.default_value);
-                }
-                else if (prop.type == TCAM_PROPERTY_TYPE_ENUMERATION)
-                {
-                    g_value_init(def, G_TYPE_STRING);
-                    g_value_set_string(def, ((tcam::PropertyEnumeration*)property)->get_default().c_str());
-                }
-            }
-            if (step)
-            {
-                g_value_init (step, G_TYPE_INT);
-                g_value_set_int (step, prop.value.i.step);
-            }
-            if (type)
-            {
-                // g_value_set_gtype (type, G_TYPE_INT);
-                g_value_init(type, G_TYPE_STRING);
-                g_value_set_string(type, gst_tcam_src_get_property_type(iface, name));
-            }
-            break;
-        case TCAM_PROPERTY_TYPE_DOUBLE:
-            if (value)
-            {
-                g_value_init (value, G_TYPE_DOUBLE);
-                g_value_set_double (value, prop.value.d.value);
-            }
-            if (min)
-            {
-                g_value_init (min, G_TYPE_DOUBLE);
-                g_value_set_double (min, prop.value.d.min);
-            }
-            if (max)
-            {
-                g_value_init (max, G_TYPE_DOUBLE);
-                g_value_set_double (max, prop.value.d.max);
-            }
-            if (def)
-            {
-                g_value_init (def, G_TYPE_DOUBLE);
-                g_value_set_double (def, prop.value.d.default_value);
-            }
-            if (step)
-            {
-                g_value_init (step, G_TYPE_DOUBLE);
-                g_value_set_double (step, prop.value.d.step);
-            }
-            if (type)
-            {
-                g_value_init(type, G_TYPE_STRING);
-                g_value_set_string(type, gst_tcam_src_get_property_type(iface, name));
-            }
-            break;
-        case TCAM_PROPERTY_TYPE_STRING:
-            if (value)
-            {
-                g_value_init (value, G_TYPE_STRING);
-                g_value_set_string (value, prop.value.s.value);
-            }
-            if (min)
-            {
-                g_value_init (min, G_TYPE_STRING);
-            }
-            if (max)
-            {
-                g_value_init (max, G_TYPE_STRING);
-            }
-            if (def)
-            {
-                g_value_init (def, G_TYPE_STRING);
-                g_value_set_string (def, prop.value.s.default_value);
-            }
-            if (step)
-            {
-                g_value_init (def, G_TYPE_STRING);
-            }
-            if (type)
-            {
-                g_value_init(type, G_TYPE_STRING);
-                g_value_set_string(type, gst_tcam_src_get_property_type(iface, name));
-            }
-            break;
-        case TCAM_PROPERTY_TYPE_BOOLEAN:
-        case TCAM_PROPERTY_TYPE_BUTTON:
-            if (value)
-            {
-                g_value_init (value, G_TYPE_BOOLEAN);
-                g_value_set_boolean (value, prop.value.b.value);
-            }
-            if (min)
-            {
-                g_value_init (min, G_TYPE_BOOLEAN);
-            }
-            if (max)
-            {
-                g_value_init (max, G_TYPE_BOOLEAN);
-                g_value_set_boolean (max, TRUE);
-            }
-            if (def)
-            {
-                g_value_init (def, G_TYPE_BOOLEAN);
-                g_value_set_boolean (def, prop.value.b.default_value);
-            }
-            if (step)
-            {
-                g_value_init (step, G_TYPE_BOOLEAN);
-            }
-            if (type)
-            {
-                g_value_init(type, G_TYPE_STRING);
-                g_value_set_string(type, gst_tcam_src_get_property_type(iface, name));
-            }
-            break;
-        default:
-            if (value)
-            {
-                g_value_init (value, G_TYPE_INT);
-            }
-            ret = FALSE;
-            break;
-    }
-
-    return ret;
-}
-
-
-static GSList* gst_tcam_src_get_menu_entries (TcamProp* iface,
-                                              const char* menu_name)
-{
-    GSList* ret = NULL;
-
-    GstTcamSrc* self = GST_TCAM_SRC (iface);
-
-    tcam::Property* property = self->device->dev->get_property_by_name(menu_name);
-
-    if (property == nullptr)
-    {
-        return ret;
-    }
-
-    if (property->get_type() != TCAM_PROPERTY_TYPE_ENUMERATION)
-    {
-        return ret;
-    }
-
-    auto mapping = ((tcam::PropertyEnumeration*)property)->get_values();
-
-    for (const auto& m : mapping)
-    {
-        ret = g_slist_append(ret, g_strdup(m.c_str()));
-    }
-
-    return ret;
-}
-
-
-static gboolean gst_tcam_src_set_tcam_property (TcamProp* iface,
-                                                const gchar* name,
-                                                const GValue* value)
-{
-    GstTcamSrc* self = GST_TCAM_SRC (iface);
-
-    tcam::Property* property = self->device->dev->get_property_by_name(name);
-
-    if (property == nullptr)
-    {
-        return FALSE;
-    }
-
-    switch (property->get_type())
-    {
-        case TCAM_PROPERTY_TYPE_INTEGER:
-        {
-            if (!G_VALUE_HOLDS(value, G_TYPE_INT))
-            {
-                return FALSE;
-            }
-            return property->set_value((int64_t)g_value_get_int(value));
-        }
-        case TCAM_PROPERTY_TYPE_DOUBLE:
-        {
-            if (!G_VALUE_HOLDS(value, G_TYPE_DOUBLE))
-            {
-                return FALSE;
-            }
-            return property->set_value(g_value_get_double(value));
-        }
-        case TCAM_PROPERTY_TYPE_STRING:
-        {
-            if (!G_VALUE_HOLDS(value, G_TYPE_STRING))
-            {
-                return FALSE;
-            }
-            return property->set_value(g_value_get_string (value));
-        }
-        case TCAM_PROPERTY_TYPE_BOOLEAN:
-        {
-            if (!G_VALUE_HOLDS(value, G_TYPE_BOOLEAN))
-            {
-                return FALSE;
-            }
-            return property->set_value((bool)g_value_get_boolean(value));
-        }
-        case TCAM_PROPERTY_TYPE_BUTTON:
-        {
-            return((tcam::PropertyButton*)property)->activate();
-        }
-        case TCAM_PROPERTY_TYPE_ENUMERATION:
-        {
-            if (!G_VALUE_HOLDS(value, G_TYPE_STRING))
-            {
-                return FALSE;
-            }
-
-            std::string s = g_value_get_string(value);
-            return property->set_value(s);
-        }
-        default:
-        {
-            return FALSE;
-        }
-    }
-}
-
-
-static GSList* gst_tcam_src_get_device_serials (TcamProp* self)
-{
-
-    GstTcamSrc* s = GST_TCAM_SRC(self);
-
-    std::vector<tcam::DeviceInfo> devices = s->index_.get_device_list();
-
-    GSList* ret = NULL;
-
-    for (const auto& d : devices)
-    {
-        ret = g_slist_append (ret,
-                              g_strndup(d.get_serial().c_str(),
-                                        d.get_serial().size()));
-    }
-
-    return ret;
-}
-
-
-static GSList* gst_tcam_src_get_device_serials_backend (TcamProp* self)
-{
-    GstTcamSrc* s = GST_TCAM_SRC(self);
-
-    std::vector<tcam::DeviceInfo> devices = s->index_.get_device_list();
-
-    GSList* ret = NULL;
-
-    for (const auto& d : devices)
-    {
-        std::string s = d.get_serial() + "-" + d.get_device_type_as_string();
-        ret = g_slist_append(ret,
-                             g_strndup(s.c_str(), s.size()));
-    }
-
-    return ret;
-}
-
-
-static gboolean gst_tcam_src_get_device_info (TcamProp* self,
-                                              const char* serial,
-                                              char** name,
-                                              char** identifier,
-                                              char** connection_type)
-{
-    GstTcamSrc* s = GST_TCAM_SRC(self);
-
-    std::vector<tcam::DeviceInfo> devices = s->index_.get_device_list();
-
-    int count = devices.size();
-    gboolean ret = FALSE;
-
-    if (count <= 0)
-    {
-        return FALSE;
-    }
-
-    std::string input = serial;
-    std::string actual_serial;
-    std::string type;
-
-    auto pos = input.find("-");
-
-    if (pos != std::string::npos)
-    {
-        actual_serial = input.substr(0, pos);
-        type = input.substr(pos+1);
-    }
-    else
-    {
-        actual_serial = serial;
-    }
-
-    for (const auto& d : devices)
-    {
-        struct tcam_device_info info = d.get_info();
-
-        if (!strncmp (actual_serial.c_str(), info.serial_number,
-                      sizeof (info.serial_number)))
-        {
-            if (!type.empty())
-            {
-                const char* t = type_to_str(info.type);
-                if (!strncmp(type.c_str(), t, sizeof(*t)))
-                {
-                    continue;
-                }
-            }
-
-            ret = TRUE;
-            if (name)
-            {
-                *name = g_strndup (info.name, sizeof (info.name));
-            }
-            if (identifier)
-            {
-                *identifier = g_strndup (info.identifier,
-                                         sizeof (info.identifier));
-            }
-            // TODO: unify with deviceinfo::get_device_type_as_string
-            if (connection_type)
-            {
-                auto t = type_to_str(info.type);
-                *connection_type = g_strndup(t, sizeof(*t));
-            }
-            break;
-        }
-    }
-
-    return ret;
-}
-
-
-
-enum
-{
-    PROP_0,
-    PROP_SERIAL,
-    PROP_DEVICE_TYPE,
-    PROP_DEVICE,
-    PROP_CAM_BUFFERS,
-    PROP_NUM_BUFFERS,
-    PROP_DO_TIMESTAMP,
-    PROP_DROP_INCOMPLETE_FRAMES,
-    PROP_STATE,
-};
-
-
-static GstStaticPadTemplate tcam_src_template = GST_STATIC_PAD_TEMPLATE ("src",
-                                                                         GST_PAD_SRC,
-                                                                         GST_PAD_ALWAYS,
-                                                                         GST_STATIC_CAPS ("ANY"));
-
-static GstCaps* gst_tcam_src_fixate_caps (GstBaseSrc* bsrc,
-                                          GstCaps* caps);
-static gboolean gst_tcam_src_stop (GstBaseSrc* src);
-
-
-static GstCaps* gst_tcam_src_get_all_camera_caps (GstTcamSrc* self)
-{
-
-    g_return_val_if_fail(GST_IS_TCAM_SRC(self), NULL);
-
-    if (self->device == NULL)
-    {
-        return NULL;
-    }
-
-    std::vector<tcam::VideoFormatDescription> format = self->device->dev->get_available_video_formats();
-
-    GST_DEBUG("Found %lu pixel formats", format.size());
-
-    GstCaps* caps = convert_videoformatsdescription_to_caps(format);
-
-    if (gst_caps_get_size(caps) == 0)
-    {
-        GST_ERROR("Device did not provide ANY valid caps. Refusing playback.");
-        gst_element_set_state(GST_ELEMENT(self), GST_STATE_NULL);
-    }
-
-    GST_INFO("Device provides the following caps: %s", gst_caps_to_string(caps));
-
-    return caps;
-}
-
-
-static gboolean gst_tcam_src_negotiate (GstBaseSrc* basesrc)
-{
-
-    GstCaps *thiscaps;
-    GstCaps *caps = NULL;
-    GstCaps *peercaps = NULL;
-    gboolean result = FALSE;
-
-    /* first see what is possible on our source pad */
-    thiscaps = gst_pad_query_caps (GST_BASE_SRC_PAD (basesrc), NULL);
-    GST_DEBUG_OBJECT (basesrc, "caps of src: %" GST_PTR_FORMAT, static_cast<void*>(thiscaps));
-
-    // nothing or anything is allowed, we're done
-    if (gst_caps_is_empty(thiscaps)|| gst_caps_is_any (thiscaps))
-    {
-        GST_INFO("no negotiation needed");
-        if (thiscaps)
-        {
-            gst_caps_unref(thiscaps);
-        }
-        return TRUE;
-    }
-    /* get the peer caps */
-    peercaps = gst_pad_peer_query_caps (GST_BASE_SRC_PAD (basesrc), thiscaps);
-    GST_DEBUG_OBJECT (basesrc, "caps of peer: %s", gst_caps_to_string(peercaps));
-
-    if (!gst_caps_is_empty(peercaps) && !gst_caps_is_any (peercaps))
-    {
-        GST_DEBUG("Peer gave us something to work with.");
-
-        GstCaps *icaps = NULL;
-
-        /* Prefer the first caps we are compatible with that the peer proposed */
-        for (guint i = 0; i <= gst_caps_get_size(peercaps)-1; i++)
-        {
-            /* get intersection */
-            GstCaps *ipcaps = gst_caps_copy_nth(peercaps, i);
-
-            /* Sometimes gst_caps_is_any returns FALSE even for ANY caps?!?! */
-            gchar *capsstr = gst_caps_to_string(ipcaps);
-            bool is_any_caps = strcmp(capsstr, "ANY") == 0;
-            g_free (capsstr);
-
-            if (gst_caps_is_any(ipcaps) || is_any_caps)
-            {
-                gst_caps_unref(ipcaps);
-                continue;
-            }
-
-            GST_DEBUG_OBJECT (basesrc, "peer: %" GST_PTR_FORMAT, static_cast<void*>(ipcaps));
-
-            icaps = gst_caps_intersect_full(thiscaps, ipcaps, GST_CAPS_INTERSECT_FIRST);
-            gst_caps_unref(ipcaps);
-
-            if (!gst_caps_is_empty(icaps))
-            {
-                // no freeing of icaps. We need it outside the loop.
-                break;
-            }
-
-            gst_caps_unref(icaps);
-            icaps = NULL;
-        }
-        GST_DEBUG_OBJECT (basesrc, "intersect: %" GST_PTR_FORMAT, static_cast<void*>(icaps));
-
-        if (icaps)
-        {
-            /* If there are multiple intersections pick the one with the smallest
-             * resolution strictly bigger then the first peer caps */
-            if (gst_caps_get_size(icaps) > 1)
-            {
-                GstStructure *s = gst_caps_get_structure (peercaps, 0);
-                int best = 0;
-                int twidth, theight;
-                int width = G_MAXINT, height = G_MAXINT;
-
-                if (gst_structure_get_int (s, "width", &twidth)
-                    && gst_structure_get_int (s, "height", &theight))
-                {
-
-                    /* Walk the structure backwards to get the first entry of the
-                     * smallest resolution bigger (or equal to) the preferred resolution)
-                     */
-                    for (gint i = (gint)gst_caps_get_size (icaps) - 1; i >= 0; i--)
-                    {
-                        GstStructure *is = gst_caps_get_structure (icaps, i);
-                        int w, h;
-
-                        if (gst_structure_get_int (is, "width", &w)
-                            && gst_structure_get_int (is, "height", &h))
-                        {
-                            if (w >= twidth && w <= width && h >= theight && h <= height)
-                            {
-                                width = w;
-                                height = h;
-                                best = i;
-                            }
-                        }
-                    }
-                }
-
-                caps = gst_caps_copy_nth (icaps, best);
-                gst_caps_unref (icaps);
-            }
-            else
-            {
-                // ensure that there is no range but a high resolution with adequate framerate
-
-                int best = 0;
-                int twidth = 0, theight = 0;
-                int width = G_MAXINT, height = G_MAXINT;
-
-                /* Walk the structure backwards to get the first entry of the
-                 * smallest resolution bigger (or equal to) the preferred resolution)
-                 */
-                GstStructure *is = gst_caps_get_structure(icaps, 0);
-                int w, h;
-
-                if (gst_structure_get_int (is, "width", &w)
-                    && gst_structure_get_int (is, "height", &h))
-                {
-                    if (w >= twidth && w <= width && h >= theight && h <= height)
-                    {
-                        width = w;
-                        height = h;
-                        best = 0;
-                    }
-                }
-
-                /* caps = icaps; */
-                caps = gst_caps_copy_nth(icaps, best);
-
-                GstStructure* structure;
-                double frame_rate = G_MAXINT;
-
-                structure = gst_caps_get_structure (caps, 0);
-
-                if (gst_structure_has_field(structure, "width"))
-                {
-                    gst_structure_fixate_field_nearest_int (structure, "width", G_MAXUINT);
-                }
-                if (gst_structure_has_field(structure, "height"))
-                {
-                    gst_structure_fixate_field_nearest_int (structure, "height", G_MAXUINT);
-                }
-                if (gst_structure_has_field(structure, "framerate"))
-                {
-                    gst_structure_fixate_field_nearest_fraction (structure, "framerate", frame_rate, 1);
-                }
-                gst_caps_unref (icaps);
-            }
-        }
-        gst_caps_unref (thiscaps);
-    }
-    else
-    {
-        /* no peer or peer have ANY caps, work with our own caps then */
-        caps = thiscaps;
-    }
-
-    if (peercaps)
-    {
-        gst_caps_unref (peercaps);
-    }
-
-    if (caps)
-    {
-        caps = gst_caps_truncate (caps);
-
-        /* now fixate */
-        if (!gst_caps_is_empty (caps))
-        {
-            caps = gst_tcam_src_fixate_caps (basesrc, caps);
-            GST_DEBUG_OBJECT (basesrc, "fixated to: %" GST_PTR_FORMAT, static_cast<void*>(caps));
-
-            if (gst_caps_is_any (caps))
-            {
-                /* hmm, still anything, so element can do anything and
-                 * nego is not needed */
-                result = TRUE;
-            }
-            else if (gst_caps_is_fixed (caps))
-            {
-                /* yay, fixed caps, use those then */
-                result = gst_base_src_set_caps (basesrc, caps);
-            }
-        }
-        gst_caps_unref (caps);
-    }
-    return result;
-}
-
-
-static GstCaps* gst_tcam_src_get_caps (GstBaseSrc* src,
-                                       GstCaps* filter __attribute__((unused)))
-{
-    GstTcamSrc* self = GST_TCAM_SRC(src);
-    GstCaps* caps;
-
-    if (self->all_caps != NULL)
-    {
-        caps = gst_caps_copy (self->all_caps);
-    }
-    else
-    {
-        if (!gst_tcam_src_init_camera(self))
-        {
-            return NULL;
-        }
-
-        caps = gst_caps_copy (self->all_caps);
-
-    }
-
-    GST_INFO("Available caps = %s", gst_caps_to_string(caps));
-
-    return caps;
-}
-
-
-static void gst_tcam_src_sh_callback (std::shared_ptr<tcam::ImageBuffer> buffer,
-                                      void* data);
-
-
-static gboolean gst_tcam_src_set_caps (GstBaseSrc* src,
-                                       GstCaps* caps)
-{
-    GST_DEBUG("In tcam_set_caps");
-
-    GstTcamSrc* self = GST_TCAM_SRC(src);
-
-    GstStructure *structure;
-
-    int height = 0;
-    int width = 0;
-    const GValue* frame_rate;
-    const char* caps_string;
-    const char* format_string;
-
-    GST_INFO("Requested caps = %" GST_PTR_FORMAT, static_cast<void*>(caps));
-
-    self->device->dev->stop_stream();
-    self->device->sink = nullptr;
-
-    structure = gst_caps_get_structure (caps, 0);
-
-    gst_structure_get_int (structure, "width", &width);
-    gst_structure_get_int (structure, "height", &height);
-    frame_rate = gst_structure_get_value (structure, "framerate");
-    format_string = gst_structure_get_string (structure, "format");
-
-    uint32_t fourcc = tcam_fourcc_from_gst_1_0_caps_string(gst_structure_get_name(structure),
-                                                           format_string);
-
-    double framerate;
-    if (frame_rate != nullptr)
-    {
-        self->fps_numerator = gst_value_get_fraction_numerator(frame_rate);
-        self->fps_denominator = gst_value_get_fraction_denominator(frame_rate);
-        framerate = (double) self->fps_numerator / (double) self->fps_denominator;
-    }
-    else
-    {
-        self->fps_numerator = 1;
-        self->fps_denominator = 1;
-        framerate = 1.0;
-    }
-    struct tcam_video_format format = {};
-
-    format.fourcc = fourcc;
-    format.width = width;
-    format.height = height;
-    format.framerate = framerate;
-
-    if (!self->device->dev->set_video_format(tcam::VideoFormat(format)))
-    {
-        GST_ERROR("Unable to set format in device");
-
-        return FALSE;
-    }
-
-    if (frame_rate != NULL)
-    {
-        double dbl_frame_rate;
-
-        dbl_frame_rate = (double) gst_value_get_fraction_numerator (frame_rate) /
-            (double) gst_value_get_fraction_denominator (frame_rate);
-
-        GST_DEBUG_OBJECT (self, "Frame rate = %g Hz", dbl_frame_rate);
-    }
-
-    if (self->fixed_caps != NULL)
-    {
-        gst_caps_unref (self->fixed_caps);
-    }
-
-    caps_string = tcam_fourcc_to_gst_1_0_caps_string(fourcc);
-    if (caps_string != NULL)
-    {
-        GstStructure *tmp_struct;
-        GstCaps *tmp_caps;
-
-        tmp_caps = gst_caps_new_empty ();
-        tmp_struct = gst_structure_from_string (caps_string, NULL);
-        gst_structure_set (tmp_struct,
-                           "width", G_TYPE_INT, width,
-                           "height", G_TYPE_INT, height,
-                           NULL);
-
-        if (frame_rate != NULL)
-        {
-            gst_structure_set_value (tmp_struct, "framerate", frame_rate);
-        }
-
-        gst_caps_append_structure (tmp_caps, tmp_struct);
-
-        self->fixed_caps = tmp_caps;
-    }
-    else
-    {
-        self->fixed_caps = NULL;
-    }
-
-    GST_INFO("Start acquisition");
-
-    self->timestamp_offset = 0;
-    self->last_timestamp = 0;
-
-    self->device->sink = std::make_shared<tcam::ImageSink>();
-    self->device->sink->set_buffer_number(self->imagesink_buffers);
-    self->device->sink->registerCallback(gst_tcam_src_sh_callback, self);
-    self->device->sink->setVideoFormat(tcam::VideoFormat(format));
-
-    self->device->dev->start_stream(self->device->sink);
-    self->device->sink->drop_incomplete_frames(self->drop_incomplete_frames);
-
-    self->timestamp_offset = 0;
-    self->last_timestamp = 0;
-
-    self->is_running = true;
-    GST_INFO("Successfully set caps to: %s", gst_caps_to_string(caps));
-
-    return TRUE;
-}
-
-
-static void gst_tcam_src_device_lost_callback (const struct tcam_device_info* info __attribute__((unused)), void* user_data)
-{
-    GstTcamSrc* self = (GstTcamSrc*) user_data;
-
-    GST_ELEMENT_ERROR(GST_ELEMENT(self),
-                      RESOURCE, NOT_FOUND,
-                      ("Device lost (%s)", self->device_serial.c_str()),
-                      (NULL));
-
-#if GST_VERSION_MAJOR >= 1 && GST_VERSION_MINOR >= 10
-
-    GST_ELEMENT_ERROR_WITH_DETAILS(GST_ELEMENT(self),
-                                   RESOURCE, NOT_FOUND,
-                                   ("Device lost"),
-                                   ((nullptr)),
-                                   ("serial", G_TYPE_STRING, self->device_serial.c_str(), nullptr));
-
-#endif
-
-    self->is_running = false;
-    gst_element_send_event(GST_ELEMENT(self), gst_event_new_eos());
-
-    // do not call stop
-    // some users experience segfaults
-    // let EOS handle this. gstreamer will call stop for us
-    // gst_tcam_src_stop(GST_BASE_SRC(self));
-}
-
-
-void send_log_to_bus (void* user_data,
-                      enum TCAM_LOG_LEVEL level,
-                      const char* file,
-                      int line,
-                      const char* message,
-                      ...)
-{
-
-    if (level != TCAM_LOG_ERROR
-        && level != TCAM_LOG_WARNING)
-    {
-        return;
-    }
-
-    /*
-      This check is to prevent threading issues.
-      When the application calls gst_set_state(GST_STATE_NULL)
-      while the backend is still building up or busy
-      we might end up in this callback while self is already cleaned up.
-    */
-    if (!GST_IS_OBJECT(user_data))
-    {
-        tcam_info("GstObject tcamsrc does not exist. Messages will not be sent to the GstBus.");
-        return;
-    }
-
-    GstTcamSrc* self = GST_TCAM_SRC(user_data);
-
-    va_list args;
-    va_start(args, message);
-    va_list tmp_args;
-    va_copy(tmp_args, args);
-
-    size_t size = vsnprintf(NULL, 0, message, tmp_args)+1;
-    char *m = new char[size];
-
-    vsnprintf(m, size, message, args);
-
-    va_end(args);
-    va_end(tmp_args);
-
-    std::string msg_string = std::string(file) + ":" + std::to_string(line) + ": " + m;
-    GError* err = g_error_new(GST_LIBRARY_ERROR, GST_LIBRARY_ERROR_FAILED, "%s", msg_string.c_str());
-
-    GstMessage* msg = nullptr;
-
-
-    if (level == TCAM_LOG_ERROR)
-    {
-        msg = gst_message_new_error(GST_OBJECT(self), err, m);
-        GST_ERROR("Backend reported error: %s:%d: %s", file, line, m);
-    }
-    else if (level == TCAM_LOG_WARNING)
-    {
-        msg = gst_message_new_warning(GST_OBJECT(self), err, m);
-        GST_WARNING("Backend reported warning: %s:%d: %s", file, line, m);
-    }
-
-    gst_element_post_message(GST_ELEMENT(self), msg);
-    g_error_free(err);
-    delete[] m;
-}
-
-
-void separate_serial_and_type (GstTcamSrc* self, const std::string& input)
-{
-    auto pos = input.find("-");
-
-    if (pos != std::string::npos)
-    {
-        // assign to tmp variables
-        // input could be self->device_serial
-        // overwriting it would ivalidate input for
-        // device_type retrieval
-        std::string tmp1 = input.substr(0, pos);
-        std::string tmp2 = input.substr(pos+1);
-
-        self->device_serial = tmp1;
-        self->device_type = str_to_type(tmp2);
-    }
-    else
-    {
-        self->device_serial = input;
-    }
-}
-
-
-bool gst_tcam_src_init_camera (GstTcamSrc* self)
-{
-    GST_DEBUG_OBJECT (self, "Initializing device.");
-
-    if (self->device != NULL)
-    {
-        delete self->device;
-    }
-
-    if (self->all_caps != nullptr)
-    {
-        gst_caps_unref(self->all_caps);
-        self->all_caps = nullptr;
-    }
-
-
-    separate_serial_and_type(self, self->device_serial);
-
-    GST_DEBUG("Opening device. Serial: '%s Type: '%s'",
-              self->device_serial.c_str(), type_to_str(self->device_type));
-
-    self->device = new struct device_state;
-    self->device->dev = tcam::open_device(self->device_serial, self->device_type);
-
-    if (!self->device->dev)
-    {
-        GST_ERROR("Unable to open device. No stream possible.");
-        gst_tcam_src_close_camera(self);
-        return false;
-    }
-    self->device->dev->register_device_lost_callback(gst_tcam_src_device_lost_callback, self);
-    self->device_serial = self->device->dev->get_device().get_serial();
-
-    if (self->device == NULL)
-    {
-        GST_ERROR("Unable to open device.");
-        return false;
-    }
-
-
-    self->all_caps = gst_tcam_src_get_all_camera_caps(self);
-    //gst_base_src_set_caps (GST_BASE_SRC(self), self->all_caps);
-
-    return true;
-}
-
-
-static void gst_tcam_src_close_camera (GstTcamSrc* self)
-{
-    GST_INFO("Closing device");
-    if (self->device != NULL)
-    {
-        std::lock_guard<std::mutex> lck(self->mtx);
-        if (self->device->dev)
-        {
-            self->device->dev->stop_stream();
-        }
-        self->device->dev = nullptr;
-        self->device->sink = nullptr;
-        delete self->device;
-        self->device = NULL;
-    }
-}
-
-
-static gboolean gst_tcam_src_start (GstBaseSrc* src)
-{
-    GstTcamSrc* self = GST_TCAM_SRC(src);
-
-    self->run = 1000;
-    self->is_running = true;
-
-    if (self->device == NULL)
-    {
-        if (!gst_tcam_src_init_camera(self))
-        {
-            gst_base_src_start_complete(src, GST_FLOW_ERROR);
-            return FALSE;
-        }
-    }
-
-    self->timestamp_offset = 0;
-    self->last_timestamp = 0;
-    gst_base_src_start_complete(src, GST_FLOW_OK);
-
-    return TRUE;
-}
-
-
-static gboolean gst_tcam_src_stop (GstBaseSrc* src)
-{
-    GstTcamSrc* self = GST_TCAM_SRC(src);
-
-    self->is_running = false;
-
-    self->cv.notify_all();
-
-    if (!self->device || !self->device->dev)
-    {
-        return FALSE;
-    }
-
-    // no lock_guard since new_eos will call change_state which will call stop
-    // in that case we _may_ still hold the lock, which is unwanted.
-
-    // not locking here may cause segfaults
-    // when EOS is fired
-    std::unique_lock<std::mutex> lck(self->mtx);
-    self->device->dev->stop_stream();
-    lck.unlock();
-
-    gst_element_send_event(GST_ELEMENT(self), gst_event_new_eos());
-
-    GstBus* bus = gst_element_get_bus(GST_ELEMENT(src));
-    if (bus)
-    {
-        //  auto msg = gst_bus_timed_pop_filtered(bus, GST_CLOCK_TIME_NONE, GST_MESSAGE_EOS);
-
-        //gst_message_unref(msg);
-
-        // gst_bus_remove_signal_watch(bus);
-    }
-    else
-    {
-        GST_WARNING("NO BUS============================");
-    }
-    GST_DEBUG("Stopped acquisition");
-
-    return TRUE;
-}
-
-
-static GstStateChangeReturn gst_tcam_src_change_state (GstElement* element,
-                                                       GstStateChange change)
-{
-
-    GstStateChangeReturn ret = GST_STATE_CHANGE_SUCCESS;
-
-    GstTcamSrc* self = GST_TCAM_SRC(element);
-
-    switch(change)
-    {
-        case GST_STATE_CHANGE_NULL_TO_READY:
-        {
-            GST_DEBUG("State change: NULL -> READY");
->>>>>>> 0e930237
 
     if (!self->active_source)
     {
